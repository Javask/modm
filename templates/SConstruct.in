# WARNING: This file is generated automatically from templates/SConstruct.in
# do not edit!

<<<<<<< HEAD
# path to the modm root directory
modmpath = '${rootpath}'
# execute the modm basic
execfile(modmpath + '/scons/SConstruct')
=======
# path to the xpcc root directory
xpccpath = '${rootpath}'
# execute the xpcc basic
exec(compile(open(xpccpath + '/scons/SConstruct', "rb").read(), xpccpath + '/scons/SConstruct', 'exec')
>>>>>>> b0a12960
<|MERGE_RESOLUTION|>--- conflicted
+++ resolved
@@ -1,14 +1,7 @@
 # WARNING: This file is generated automatically from templates/SConstruct.in
 # do not edit!
 
-<<<<<<< HEAD
 # path to the modm root directory
 modmpath = '${rootpath}'
 # execute the modm basic
-execfile(modmpath + '/scons/SConstruct')
-=======
-# path to the xpcc root directory
-xpccpath = '${rootpath}'
-# execute the xpcc basic
-exec(compile(open(xpccpath + '/scons/SConstruct', "rb").read(), xpccpath + '/scons/SConstruct', 'exec')
->>>>>>> b0a12960
+exec(compile(open(modmpath + '/scons/SConstruct', "rb").read(), modmpath + '/scons/SConstruct', 'exec')