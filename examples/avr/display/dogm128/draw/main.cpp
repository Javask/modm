
#include <xpcc/architecture.hpp>

#include <xpcc/driver/display.hpp>

namespace led
{
	typedef GpioOutputD7 R;
	typedef GpioOutputD6 G;
	typedef GpioOutputD5 B;
}

// define the pins used by the LCD
namespace lcd
{
	typedef GpioOutputB7 Scl;
	typedef GpioOutputB5 Mosi;

	typedef GpioOutputD2 Cs;
	typedef GpioOutputD3 A0;
	typedef GpioOutputD4 Reset;

	typedef xpcc::SoftwareSpiMaster< Scl, Mosi, xpcc::GpioUnused > SPI;
}

xpcc::DogM128< lcd::SPI, lcd::Cs, lcd::A0, lcd::Reset, true > display;

using namespace xpcc::glcd;

int
main()
{
	led::R::set();
	led::G::set();
	led::B::reset();

	led::R::setOutput();
	led::G::setOutput();
	led::B::setOutput();

	display.initialize();

	display.drawLine(Point(68, 50), Point(90, 50));
	display.drawLine(Point(78, 45), Point(78, 58));

	display.drawRoundedRectangle(Point(70, 13), 30, 20, 3);

	display.drawCircle(Point(105, 25), 20);

	display.drawEllipse(Point(60, 25), 20, 18);
	display.drawEllipse(Point(63, 31), 63, 31);

	display.fillRectangle(Point(10, 10), 20, 20);
	display.fillCircle(Point(45, 40), 23);
<<<<<<< HEAD

	display.setColor(WHITE);
	display.fillRectangle(Point(20, 20), 20, 20);
	display.fillCircle(Point(55, 50), 8);

	display.setColor(BLACK);
=======
	
	display.setColor(Color::white());
	display.fillRectangle(Point(20, 20), 20, 20);
	display.fillCircle(Point(55, 50), 8);
	
	display.setColor(Color::black());
>>>>>>> 25a17bca
	display.drawLine(Point(0, 0), Point(127, 63));

	display.update();

	while (1)
	{
	}
}<|MERGE_RESOLUTION|>--- conflicted
+++ resolved
@@ -52,21 +52,11 @@
 
 	display.fillRectangle(Point(10, 10), 20, 20);
 	display.fillCircle(Point(45, 40), 23);
-<<<<<<< HEAD
-
-	display.setColor(WHITE);
+	display.setColor(Color::white());
 	display.fillRectangle(Point(20, 20), 20, 20);
 	display.fillCircle(Point(55, 50), 8);
 
-	display.setColor(BLACK);
-=======
-	
-	display.setColor(Color::white());
-	display.fillRectangle(Point(20, 20), 20, 20);
-	display.fillCircle(Point(55, 50), 8);
-	
 	display.setColor(Color::black());
->>>>>>> 25a17bca
 	display.drawLine(Point(0, 0), Point(127, 63));
 
 	display.update();
