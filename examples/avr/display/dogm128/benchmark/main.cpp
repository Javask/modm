
#include <xpcc/architecture.hpp>

#include <xpcc/driver/display.hpp>
#include <xpcc/ui/display.hpp>
#include <xpcc/processing.hpp>

#include "images/rca_logo_128x64.hpp"

using namespace xpcc::atmega;

namespace led
{
	typedef GpioOutputD7 R;
	typedef GpioOutputD6 G;
	typedef GpioOutputD5 B;
}

// define the pins used by the LCD
namespace lcd
{
	typedef GpioOutputB7 Scl;
	typedef GpioOutputB5 Mosi;

	typedef GpioOutputD2 Cs;
	typedef GpioOutputD3 A0;
	typedef GpioOutputD4 Reset;

	typedef xpcc::SoftwareSpiMaster< Scl, Mosi, xpcc::GpioUnused, 10000000UL > SPI;
}

xpcc::DogM128< lcd::SPI, lcd::Cs, lcd::A0, lcd::Reset, true > display;

using namespace xpcc::glcd;

// timer interrupt routine
ISR(TIMER2_COMPA_vect)
{
	xpcc::Clock::increment();
}

void
setup()
{
	led::R::set();
	led::G::set();
	led::B::reset();

	led::R::setOutput();
	led::G::setOutput();
	led::B::setOutput();

	// timer initialization
	// compare-match-interrupt every 1 ms at 14.7456 MHz
	TCCR2A = (1 << WGM21);
	TCCR2B = (1 << CS22);
	TIMSK2 = (1 << OCIE2A);
	OCR2A = 230;

	// enable interrupts
	sei();

	display.initialize();
}

void
introScreen()
{
	display.drawImage(
			Point(0, 0),
			xpcc::accessor::asFlash(bitmap::rca_logo_128x64));
	display.update();

	xpcc::delay_ms(2000);

	display.clear();

	display.setFont(xpcc::font::ScriptoNarrow);
	display.setCursor(Point(0, 0));
	display << "ABCDEFGHIJKLMNOPQRSTUVWXYZ!\"§$%&" << xpcc::endl;
	display << "abcdefghijklmnopqrstuvwxyz012345";

	display.setFont(xpcc::font::AllCaps3x5);
	display.setCursor(Point(0, 20));
	display << "ABCDEFGHIJKLMNOPQRSTUVWXYZ!\"§$%&/()" << xpcc::endl;
	display << "abcdefghijklmnopqrstuvwxyz01234567";

	display.setFont(xpcc::font::FixedWidth5x8);
	display.setCursor(Point(0, 35));
	display << "ABCDEFGHIJKLMNOPQRSTU" << xpcc::endl;
	display << "abcdefghijklmnopqrstu";

	display.update();

	xpcc::delay_ms(1000);
	display.setCursor(Point(40, 55));

	display << "5 ";
	display.update();
	xpcc::delay_ms(1000);

	display << "4 ";
	display.update();
	xpcc::delay_ms(1000);

	display << "3 ";
	display.update();
	xpcc::delay_ms(1000);

	display << "2 ";
	display.update();
	xpcc::delay_ms(1000);

	display << "1";
	display.update();
	xpcc::delay_ms(1000);

	display.clear();
}

// this draws an object that appears to spin
void
drawSpinner(Point center, uint8_t pos)
{
	const uint8_t x = center.getX();
	const uint8_t y = center.getY();

	switch(pos % 8)
	{
		case 0: display.drawLine(x,   y-8, x,   y+8); break;
		case 1: display.drawLine(x+3, y-7, x-3, y+7); break;
		case 2: display.drawLine(x+6, y-6, x-6, y+6); break;
		case 3: display.drawLine(x+7, y-3, x-7, y+3); break;
		case 4: display.drawLine(x+8, y,   x-8, y);	  break;
		case 5: display.drawLine(x+7, y+3, x-7, y-3); break;
		case 6: display.drawLine(x+6, y+6, x-6, y-6); break;
		case 7: display.drawLine(x+3, y+7, x-3, y-7); break;
	}
}


MAIN_FUNCTION
{
	setup();

	introScreen();

	display.setFont(xpcc::font::FixedWidth5x8);

	xpcc::PeriodicTimer<> timer(1000);
	while (1)
	{
		uint8_t iter = 0;
		while (!timer.isExpired())
		{
			// rectangle in left side of screen
			display.setColor(Color::black());
			display.drawRectangle(Point(0, 0), 62, 62);

			// rounded rectangle around text area
			display.drawRoundedRectangle(Point(66, 0), 127-66, 62, 5);

			// draw lines from upper left down right side of rectangle
			for(uint8_t i = 0; i < 62; i += 4) {
				display.drawLine(Point(1, 1), Point(63, i));
			}

			// draw circle centered in the left side of screen
			display.drawCircle(Point(31, 31), 31);

			// clear previous spinner position
			display.setColor(Color::white());
			display.fillRectangle(Point(87, 40), 16, 16);

			static uint8_t loops = 0;
			display.setColor(Color::black());
			drawSpinner(Point(95, 48), loops++);
<<<<<<< HEAD

			display.setColor(WHITE);
=======
			
			display.setColor(Color::white());
>>>>>>> 25a17bca
			display.setCursor(Point(25, 40));
			display << ++iter;
			display.update();
		}

		// print number of iterations in one second
		display.clear();
		display.setCursor(Point(80, 10));
		display.setColor(Color::white());
		display << "FPS=" << iter;
	}
}<|MERGE_RESOLUTION|>--- conflicted
+++ resolved
@@ -175,13 +175,8 @@
 			static uint8_t loops = 0;
 			display.setColor(Color::black());
 			drawSpinner(Point(95, 48), loops++);
-<<<<<<< HEAD
 
-			display.setColor(WHITE);
-=======
-			
 			display.setColor(Color::white());
->>>>>>> 25a17bca
 			display.setCursor(Point(25, 40));
 			display << ++iter;
 			display.update();
