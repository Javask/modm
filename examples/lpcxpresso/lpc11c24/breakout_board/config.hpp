--- conflicted
+++ resolved
@@ -80,10 +80,7 @@
 	// BEMF_A	PIO1.10	AD6
 	// BEMF_B	PIO1.11	AD7
 
-<<<<<<< HEAD
-	typedef xpcc::lpc::AdcAutomaticBurst Adc;
-=======
-	typedef xpcc::lpc111x::AdcManualSingle Adc;
+	typedef xpcc::lpc::AdcManualSingle Adc;
 
 	enum class Channel
 	{
@@ -93,7 +90,6 @@
 		BEMF_A		= Adc::Channel::CHANNEL_6,
 		BEMF_B		= Adc::Channel::CHANNEL_7,
 	};
->>>>>>> 0346284e
 }
 
 namespace servo
