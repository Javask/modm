/*
 * Copyright (c) 2016, Sascha Schade
 * Copyright (c) 2017, Niklas Hauser
 *
 * This file is part of the modm project.
 *
 * This Source Code Form is subject to the terms of the Mozilla Public
 * License, v. 2.0. If a copy of the MPL was not distributed with this
 * file, You can obtain one at http://mozilla.org/MPL/2.0/.
 */
// ----------------------------------------------------------------------------

#include <modm/board.hpp>
#include <modm/debug/logger.hpp>

#include "thread_bmp180.hpp"

// ----------------------------------------------------------------------------
// Set the log level
#undef	MODM_LOG_LEVEL
#define	MODM_LOG_LEVEL modm::log::INFO

// ----------------------------------------------------------------------------
Bmp180Thread::Bmp180Thread() :
	barometerA(dataA, 0x77),
	barometerB(dataB, 0x77),
	start_measurement(false),
	new_data(false)
{
}

bool
Bmp180Thread::startMeasurement()
{
	start_measurement = true;
	new_data = false;
	return true;
}

bool
Bmp180Thread::update()
{
	PT_BEGIN();

	MODM_LOG_DEBUG << MODM_FILE_INFO;
	MODM_LOG_DEBUG << "Ping the Barometer BMP180" << modm::endl;

	// ping the device until it responds
	while(true)
	{
		// we wait until the task started
		if (PT_CALL(barometerA.ping()))
			break;
		// otherwise, try again in 100ms
		this->timeout.restart(100);
		PT_WAIT_UNTIL(this->timeout.isExpired());
	}

	while(true)
	{
		// we wait until the task started
		if (PT_CALL(barometerB.ping()))
			break;
		// otherwise, try again in 100ms
		this->timeout.restart(100);
		PT_WAIT_UNTIL(this->timeout.isExpired());
	}

	MODM_LOG_DEBUG << MODM_FILE_INFO;
	MODM_LOG_DEBUG << "Barometer BMP180 responded" << modm::endl;

	// Configure the device until it responds
	while(true)
	{
		// we wait until the task started
		if (PT_CALL(barometerA.initialize()))
			break;
		// otherwise, try again in 100ms
		this->timeout.restart(100);
		PT_WAIT_UNTIL(this->timeout.isExpired());
	}

	while(true)
	{
		// we wait until the task started
		if (PT_CALL(barometerB.initialize()))
			break;
		// otherwise, try again in 100ms
		this->timeout.restart(100);
		PT_WAIT_UNTIL(this->timeout.isExpired());
	}

	MODM_LOG_DEBUG << MODM_FILE_INFO;
	MODM_LOG_DEBUG << "BMP180 configured" << modm::endl;

	// static modm::bmp085::Calibration &cal = data.getCalibration();

	// MODM_LOG_DEBUG << "Calibration data is: \n";
	// MODM_LOG_DEBUG.printf(" ac1 %d\n", cal.ac1);
	// MODM_LOG_DEBUG.printf(" ac2 %d\n", cal.ac2);
	// MODM_LOG_DEBUG.printf(" ac3 %d\n", cal.ac3);
	// MODM_LOG_DEBUG.printf(" ac4 %d\n", cal.ac4);
	// MODM_LOG_DEBUG.printf(" ac5 %d\n", cal.ac5);
	// MODM_LOG_DEBUG.printf(" ac6 %d\n", cal.ac6);
	// MODM_LOG_DEBUG.printf(" b1 %d\n", cal.b1);
	// MODM_LOG_DEBUG.printf(" b2 %d\n", cal.b2);
	// MODM_LOG_DEBUG.printf(" mb %d\n", cal.mb);
	// MODM_LOG_DEBUG.printf(" mc %d\n", cal.mc);
	// MODM_LOG_DEBUG.printf(" md %d\n", cal.md);

	while (true)
	{
		PT_WAIT_UNTIL(start_measurement);

		// Returns when new data was read from the sensor
		PT_CALL(barometerA.readout());
		PT_CALL(barometerB.readout());
		new_data = true;

		{
			auto temp = dataA.getTemperature();
			auto press = dataA.getPressure();

<<<<<<< HEAD
			MODM_LOG_DEBUG << MODM_FILE_INFO;
			MODM_LOG_DEBUG.printf("BMP180: Calibrated temperature in 0.1 degree Celsius is : %d\n", temp  );
			MODM_LOG_DEBUG << MODM_FILE_INFO;
			MODM_LOG_DEBUG.printf("BMP180: Calibrated pressure in Pa is                    : %d\n", press );
=======
			XPCC_LOG_DEBUG << XPCC_FILE_INFO;
			XPCC_LOG_DEBUG.printf("BMP180: Calibrated temperature in 0.1 degree Celsius is : %d\n", temp  );
			XPCC_LOG_DEBUG << XPCC_FILE_INFO;
			XPCC_LOG_DEBUG.printf("BMP180: Calibrated pressure in Pa is                    : %" PRId32 "\n", press );
>>>>>>> b5dd8138
		}

		start_measurement = false;
	}

	PT_END();
}<|MERGE_RESOLUTION|>--- conflicted
+++ resolved
@@ -10,6 +10,7 @@
  */
 // ----------------------------------------------------------------------------
 
+#include <inttypes.h>
 #include <modm/board.hpp>
 #include <modm/debug/logger.hpp>
 
@@ -121,17 +122,10 @@
 			auto temp = dataA.getTemperature();
 			auto press = dataA.getPressure();
 
-<<<<<<< HEAD
 			MODM_LOG_DEBUG << MODM_FILE_INFO;
 			MODM_LOG_DEBUG.printf("BMP180: Calibrated temperature in 0.1 degree Celsius is : %d\n", temp  );
 			MODM_LOG_DEBUG << MODM_FILE_INFO;
-			MODM_LOG_DEBUG.printf("BMP180: Calibrated pressure in Pa is                    : %d\n", press );
-=======
-			XPCC_LOG_DEBUG << XPCC_FILE_INFO;
-			XPCC_LOG_DEBUG.printf("BMP180: Calibrated temperature in 0.1 degree Celsius is : %d\n", temp  );
-			XPCC_LOG_DEBUG << XPCC_FILE_INFO;
-			XPCC_LOG_DEBUG.printf("BMP180: Calibrated pressure in Pa is                    : %" PRId32 "\n", press );
->>>>>>> b5dd8138
+			MODM_LOG_DEBUG.printf("BMP180: Calibrated pressure in Pa is                    : %" PRId32 "\n", press );
 		}
 
 		start_measurement = false;
