<<<<<<< HEAD
/*
 * Copyright (c) 2015, Kevin Läufer
 * Copyright (c) 2015, Sascha Schade
 * Copyright (c) 2015-2017, Niklas Hauser
 *
 * This file is part of the modm project.
 *
 * This Source Code Form is subject to the terms of the Mozilla Public
 * License, v. 2.0. If a copy of the MPL was not distributed with this
 * file, You can obtain one at http://mozilla.org/MPL/2.0/.
 */
// ----------------------------------------------------------------------------

#include <modm/board/board.hpp>
#include <modm/debug/logger.hpp>
#include <modm/processing/processing.hpp>
=======
#include <inttypes.h>

#include <xpcc/architecture/platform.hpp>
#include <xpcc/debug/logger.hpp>
#include <xpcc/processing.hpp>
>>>>>>> b0a12960

modm::IODeviceWrapper< Usart2, modm::IOBuffer::BlockIfFull > loggerDevice;

// Set all four logger streams to use the UART
modm::log::Logger modm::log::debug(loggerDevice);
modm::log::Logger modm::log::info(loggerDevice);
modm::log::Logger modm::log::warning(loggerDevice);
modm::log::Logger modm::log::error(loggerDevice);

// Set the log level
#undef	MODM_LOG_LEVEL
#define	MODM_LOG_LEVEL modm::log::DEBUG



enum class Direction {
	Init,
	Host2Node,
	Node2Host,
};

Direction direction = Direction::Init;

void
setDirection(Direction dir)
{
	if (direction == dir) {
		// no change
	} else {
		direction = dir;
		static uint16_t counter = 0;
		static modm::Timestamp lastTimestamp = modm::Clock::now();

		modm::Timestamp timestamp = modm::Clock::now();

<<<<<<< HEAD
		MODM_LOG_INFO.printf("\e[39m\n%04d %02d:%03d +%01d:%03d ",
=======
		XPCC_LOG_INFO.printf("\e[39m\n%04" PRId16 " %02" PRId32 ":%03" PRId32 " +%01" PRId32 ":%03" PRId32 " ",
>>>>>>> b0a12960
				counter,
				timestamp.getTime() / 1000,
				timestamp.getTime() % 1000,
				(timestamp.getTime() - lastTimestamp.getTime()) / 1000,
				(timestamp.getTime() - lastTimestamp.getTime()) % 1000);

		switch (direction)
		{
		case Direction::Init:
			// Error
			break;
		case Direction::Host2Node:
			MODM_LOG_INFO.printf("\e[91m");
			break;
		case Direction::Node2Host:
			MODM_LOG_INFO.printf("\e[92m");
			break;
		}

		lastTimestamp = timestamp;
		++counter;
	}
}

// ----------------------------------------------------------------------------
/**
 *
 */
int
main()
{
	Board::initialize();

	// Enable USART 2: To / from PC
	Usart2::connect<GpioOutputA2::Tx, GpioInputA3::Rx>();
	Usart2::initialize<Board::systemClock, 115200>();

	// Enable USART 1 Host To Node
	Usart1::connect<GpioInputA10::Rx>();
	Usart1::initialize<Board::systemClock, 115200>();

	// Enable USART 3 Node to Host
	Usart3::connect<GpioInputD9::Rx>();
	Usart3::initialize<Board::systemClock, 115200>();

	MODM_LOG_INFO.printf("\e[H\e[J\e[39m");
	MODM_LOG_INFO.printf("Welcome to MODM Bidirectional UART Sniffer.\n\n");
	MODM_LOG_INFO.printf("\e[91mRed PD9    \e[92mGreen PA10\n\n\e[39m");
	MODM_LOG_INFO.printf("ctr   time  relati data\n");
	MODM_LOG_INFO.printf("==== ====== ====== ===== ...\n");

	while (1)
	{
		uint8_t c;
		while (Usart3::read(c)) {
			setDirection(Direction::Node2Host);
			MODM_LOG_INFO.printf("%02x ", c);
			Board::LedRed::toggle();
		}
		while (Usart1::read(c)) {
			setDirection(Direction::Host2Node);
			MODM_LOG_INFO.printf("%02x ", c);
			Board::LedGreen::toggle();
		}

		modm::delayMicroseconds(100);
	}

	return 0;
}<|MERGE_RESOLUTION|>--- conflicted
+++ resolved
@@ -1,4 +1,3 @@
-<<<<<<< HEAD
 /*
  * Copyright (c) 2015, Kevin Läufer
  * Copyright (c) 2015, Sascha Schade
@@ -15,13 +14,7 @@
 #include <modm/board/board.hpp>
 #include <modm/debug/logger.hpp>
 #include <modm/processing/processing.hpp>
-=======
 #include <inttypes.h>
-
-#include <xpcc/architecture/platform.hpp>
-#include <xpcc/debug/logger.hpp>
-#include <xpcc/processing.hpp>
->>>>>>> b0a12960
 
 modm::IODeviceWrapper< Usart2, modm::IOBuffer::BlockIfFull > loggerDevice;
 
@@ -57,11 +50,7 @@
 
 		modm::Timestamp timestamp = modm::Clock::now();
 
-<<<<<<< HEAD
-		MODM_LOG_INFO.printf("\e[39m\n%04d %02d:%03d +%01d:%03d ",
-=======
-		XPCC_LOG_INFO.printf("\e[39m\n%04" PRId16 " %02" PRId32 ":%03" PRId32 " +%01" PRId32 ":%03" PRId32 " ",
->>>>>>> b0a12960
+		MODM_LOG_INFO.printf("\e[39m\n%04" PRId16 " %02" PRId32 ":%03" PRId32 " +%01" PRId32 ":%03" PRId32 " ",
 				counter,
 				timestamp.getTime() / 1000,
 				timestamp.getTime() % 1000,
