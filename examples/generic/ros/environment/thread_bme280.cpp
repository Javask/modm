/*
 * Copyright (c) 2016-2017, Sascha Schade
 *
 * This file is part of the modm project.
 *
 * This Source Code Form is subject to the terms of the Mozilla Public
 * License, v. 2.0. If a copy of the MPL was not distributed with this
 * file, You can obtain one at http://mozilla.org/MPL/2.0/.
 */

#include <modm/platform.hpp>
#include <modm/debug/logger.hpp>

#include "thread_bme280.hpp"

// ----------------------------------------------------------------------------
// Set the log level
#undef	MODM_LOG_LEVEL
#define	MODM_LOG_LEVEL modm::log::DISABLED

// ----------------------------------------------------------------------------
Bme280Thread::Bme280Thread() :
	barometer(data, 0x76),
	start_measurement(false),
	new_data(false)
{
}

bool
Bme280Thread::startMeasurement()
{
	start_measurement = true;
	new_data = false;
	return true;
}

bool
Bme280Thread::update()
{
	PT_BEGIN();

	MODM_LOG_DEBUG << MODM_FILE_INFO;
	MODM_LOG_DEBUG << "Ping the BME280" << modm::endl;

	// ping the device until it responds
	while(true)
	{
		// we wait until the task started
		if (PT_CALL(barometer.ping()))
			break;
		// otherwise, try again in 100ms
		this->timeout.restart(100);
		PT_WAIT_UNTIL(this->timeout.isExpired());
	}

	// Configure the device until it responds
	while(true)
	{
		// we wait until the task started
		if (PT_CALL(barometer.initialize()))
			break;
		// otherwise, try again in 100ms
		this->timeout.restart(100);
		PT_WAIT_UNTIL(this->timeout.isExpired());
	}

	MODM_LOG_DEBUG << MODM_FILE_INFO;
	MODM_LOG_DEBUG << "BME280 configured" << modm::endl;

	{
		static modm::bme280::Calibration &cal = data.getCalibration();

		MODM_LOG_DEBUG << MODM_FILE_INFO;
		MODM_LOG_DEBUG << "BME280 Calibration data is: " << modm::endl;
		MODM_LOG_DEBUG.printf(" T1 %d\n", cal.T1);
		MODM_LOG_DEBUG.printf(" T2 %d\n", cal.T2);
		MODM_LOG_DEBUG.printf(" T3 %d\n", cal.T3);
		MODM_LOG_DEBUG.printf(" P1 %d\n", cal.P1);
		MODM_LOG_DEBUG.printf(" P2 %d\n", cal.P2);
		MODM_LOG_DEBUG.printf(" P3 %d\n", cal.P3);
		MODM_LOG_DEBUG.printf(" P4 %d\n", cal.P4);
		MODM_LOG_DEBUG.printf(" P5 %d\n", cal.P5);
		MODM_LOG_DEBUG.printf(" P6 %d\n", cal.P6);
		MODM_LOG_DEBUG.printf(" P7 %d\n", cal.P7);
		MODM_LOG_DEBUG.printf(" P8 %d\n", cal.P8);
		MODM_LOG_DEBUG.printf(" P9 %d\n", cal.P9);
		MODM_LOG_DEBUG.printf(" H1 %d\n", cal.H1);
		MODM_LOG_DEBUG.printf(" H2 %d\n", cal.H2);
		MODM_LOG_DEBUG.printf(" H3 %d\n", cal.H3);
		MODM_LOG_DEBUG.printf(" H4 %d\n", cal.H4);
		MODM_LOG_DEBUG.printf(" H5 %d\n", cal.H5);
		MODM_LOG_DEBUG.printf(" H6 %d\n", cal.H6);
	}

	while (true)
	{
		PT_WAIT_UNTIL(start_measurement);

		// Returns when new data was read from the sensor
		PT_CALL(barometer.readout());
		new_data = true;

		{
			int32_t temp = data.getTemperature();
			int32_t press = data.getPressure();
			int32_t hum = data.getHumidity();
<<<<<<< HEAD
			MODM_LOG_DEBUG << MODM_FILE_INFO;
			MODM_LOG_DEBUG.printf("BME280: Calibrated temperature in 0.01 degree Celsius is: %d\n", temp  );
			MODM_LOG_DEBUG << MODM_FILE_INFO;
			MODM_LOG_DEBUG.printf("BME280: Calibrated pressure in mPa is                   : %d\n", press );
			MODM_LOG_DEBUG << MODM_FILE_INFO;
			MODM_LOG_DEBUG.printf("BME280: Calibrated humidity in 0.001 %% is               : %d\n", hum );
=======
			XPCC_LOG_DEBUG << XPCC_FILE_INFO;
			XPCC_LOG_DEBUG.printf("BME280: Calibrated temperature in 0.01 degree Celsius is: %" PRId32 "\n", temp  );
			XPCC_LOG_DEBUG << XPCC_FILE_INFO;
			XPCC_LOG_DEBUG.printf("BME280: Calibrated pressure in mPa is                   : %" PRId32 "\n", press );
			XPCC_LOG_DEBUG << XPCC_FILE_INFO;
			XPCC_LOG_DEBUG.printf("BME280: Calibrated humidity in 0.001 %% is               : %" PRId32 "\n", hum );
>>>>>>> b5dd8138
		}

		start_measurement = false;
	}

	PT_END();
}<|MERGE_RESOLUTION|>--- conflicted
+++ resolved
@@ -104,21 +104,12 @@
 			int32_t temp = data.getTemperature();
 			int32_t press = data.getPressure();
 			int32_t hum = data.getHumidity();
-<<<<<<< HEAD
 			MODM_LOG_DEBUG << MODM_FILE_INFO;
-			MODM_LOG_DEBUG.printf("BME280: Calibrated temperature in 0.01 degree Celsius is: %d\n", temp  );
+			MODM_LOG_DEBUG.printf("BME280: Calibrated temperature in 0.01 degree Celsius is: %" PRId32 "\n", temp  );
 			MODM_LOG_DEBUG << MODM_FILE_INFO;
-			MODM_LOG_DEBUG.printf("BME280: Calibrated pressure in mPa is                   : %d\n", press );
+			MODM_LOG_DEBUG.printf("BME280: Calibrated pressure in mPa is                   : %" PRId32 "\n", press );
 			MODM_LOG_DEBUG << MODM_FILE_INFO;
-			MODM_LOG_DEBUG.printf("BME280: Calibrated humidity in 0.001 %% is               : %d\n", hum );
-=======
-			XPCC_LOG_DEBUG << XPCC_FILE_INFO;
-			XPCC_LOG_DEBUG.printf("BME280: Calibrated temperature in 0.01 degree Celsius is: %" PRId32 "\n", temp  );
-			XPCC_LOG_DEBUG << XPCC_FILE_INFO;
-			XPCC_LOG_DEBUG.printf("BME280: Calibrated pressure in mPa is                   : %" PRId32 "\n", press );
-			XPCC_LOG_DEBUG << XPCC_FILE_INFO;
-			XPCC_LOG_DEBUG.printf("BME280: Calibrated humidity in 0.001 %% is               : %" PRId32 "\n", hum );
->>>>>>> b5dd8138
+			MODM_LOG_DEBUG.printf("BME280: Calibrated humidity in 0.001 %% is               : %" PRId32 "\n", hum );
 		}
 
 		start_measurement = false;
