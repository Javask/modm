<<<<<<< HEAD
/*
 * Copyright (c) 2017, Sascha Schade
 *
 * This file is part of the modm project.
 *
 * This Source Code Form is subject to the terms of the Mozilla Public
 * License, v. 2.0. If a copy of the MPL was not distributed with this
 * file, You can obtain one at http://mozilla.org/MPL/2.0/.
 */

#include <modm/platform.hpp>
#include <modm/debug/logger.hpp>
=======
#include <inttypes.h>

#include <xpcc/architecture/platform.hpp>
#include <xpcc/debug/logger.hpp>
>>>>>>> b5dd8138

#include "thread_display.hpp"

// ----------------------------------------------------------------------------
// Set the log level
#undef	MODM_LOG_LEVEL
#define	MODM_LOG_LEVEL modm::log::DISABLED

// ----------------------------------------------------------------------------
DisplayThread::DisplayThread() :
	_dirty(true), _seq(0), _temp(0), _pres(0), _humi(0)
{
}

bool
DisplayThread::update()
{
	PT_BEGIN();

	// Wait for 100 msec unitl display powered up.
	boot_timeout.restart(100);
	PT_WAIT_UNTIL(boot_timeout.isExpired());

	display.initializeBlocking();
	display.setFont(modm::font::Assertion);
	display.clear();
	display << "Hello World!";
	display.update();

	while(true)
	{
		PT_WAIT_UNTIL(_dirty);

		display.clear();

		display.printf("T=%2" PRId32 ".%02" PRId32 " C\n", (_temp/100),  (_temp%100));
		display.printf("P=%6" PRId32 ".%03" PRId32 " Pa\n", (_pres/1000), (_pres%1000));
		display.printf("H=%3" PRId32 ".%04" PRId32 " %%\n", (_humi/1000), (_pres%1000));
		display.printf("t=%" PRId32 " sec", _seq);
		display.update();

		_dirty = false;
	}

	PT_END();
}<|MERGE_RESOLUTION|>--- conflicted
+++ resolved
@@ -1,4 +1,3 @@
-<<<<<<< HEAD
 /*
  * Copyright (c) 2017, Sascha Schade
  *
@@ -9,14 +8,9 @@
  * file, You can obtain one at http://mozilla.org/MPL/2.0/.
  */
 
+#include <inttypes.h>
 #include <modm/platform.hpp>
 #include <modm/debug/logger.hpp>
-=======
-#include <inttypes.h>
-
-#include <xpcc/architecture/platform.hpp>
-#include <xpcc/debug/logger.hpp>
->>>>>>> b5dd8138
 
 #include "thread_display.hpp"
 
