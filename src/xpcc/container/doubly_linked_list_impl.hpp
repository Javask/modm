// coding: utf-8
// ----------------------------------------------------------------------------
/* Copyright (c) 2009, Roboterclub Aachen e.V.
 * All rights reserved.
 * 
 * Redistribution and use in source and binary forms, with or without
 * modification, are permitted provided that the following conditions are met:
 * 
 *     * Redistributions of source code must retain the above copyright
 *       notice, this list of conditions and the following disclaimer.
 *     * Redistributions in binary form must reproduce the above copyright
 *       notice, this list of conditions and the following disclaimer in the
 *       documentation and/or other materials provided with the distribution.
 *     * Neither the name of the Roboterclub Aachen e.V. nor the
 *       names of its contributors may be used to endorse or promote products
 *       derived from this software without specific prior written permission.
 * 
 * THIS SOFTWARE IS PROVIDED BY ROBOTERCLUB AACHEN E.V. ''AS IS'' AND ANY
 * EXPRESS OR IMPLIED WARRANTIES, INCLUDING, BUT NOT LIMITED TO, THE IMPLIED
 * WARRANTIES OF MERCHANTABILITY AND FITNESS FOR A PARTICULAR PURPOSE ARE
 * DISCLAIMED. IN NO EVENT SHALL ROBOTERCLUB AACHEN E.V. BE LIABLE FOR ANY
 * DIRECT, INDIRECT, INCIDENTAL, SPECIAL, EXEMPLARY, OR CONSEQUENTIAL DAMAGES
 * (INCLUDING, BUT NOT LIMITED TO, PROCUREMENT OF SUBSTITUTE GOODS OR SERVICES;
 * LOSS OF USE, DATA, OR PROFITS; OR BUSINESS INTERRUPTION) HOWEVER CAUSED AND
 * ON ANY THEORY OF LIABILITY, WHETHER IN CONTRACT, STRICT LIABILITY, OR TORT
 * (INCLUDING NEGLIGENCE OR OTHERWISE) ARISING IN ANY WAY OUT OF THE USE OF
 * THIS SOFTWARE, EVEN IF ADVISED OF THE POSSIBILITY OF SUCH DAMAGE.
 */
// ----------------------------------------------------------------------------

#ifndef	XPCC__DOUBLY_LINKED_LIST_HPP
	#error	"Don't include this file directly, use 'doubly_linked_list.hpp' instead"
#endif

// ----------------------------------------------------------------------------
template <typename T, typename Allocator>
xpcc::DoublyLinkedList<T, Allocator>::DoublyLinkedList(const Allocator& allocator) :
	nodeAllocator(allocator), front(0), back(0)
{
}

template <typename T, typename Allocator>
xpcc::DoublyLinkedList<T, Allocator>::~DoublyLinkedList()
{
	while (this->front != 0)
	{
		Node *node = this->front;
		this->front = this->front->next;
		
		Allocator::destroy(&node->value);
		this->nodeAllocator.deallocate(node);
	}
}

template <typename T, typename Allocator>
bool
xpcc::DoublyLinkedList<T, Allocator>::isEmpty() const
{
	return (this->front == 0);
}

template <typename T, typename Allocator>
std::size_t
xpcc::DoublyLinkedList<T, Allocator>::getSize() const
{
	std::size_t count = 0;
	for (const_iterator it = this->begin(); it != this->end(); ++it) {
		count++;
	}
	return count;
}

// ----------------------------------------------------------------------------
template <typename T, typename Allocator>
bool
xpcc::DoublyLinkedList<T, Allocator>::prepend(const T& value)
{
	// allocate memory for the new node and copy the value into it
	Node *node = this->nodeAllocator.allocate(1);
	Allocator::construct(&node->value, value);
	
	// hook the node into the list
	node->next = this->front;
	node->previous = 0;
	
	if (this->front == 0)
	{
		// node it the first entry
		this->back = node;
	}
	else {
		this->front->previous = node;
	}
	this->front = node;
	
	return true;
}

template <typename T, typename Allocator>
void
xpcc::DoublyLinkedList<T, Allocator>::append(const T& value)
{
	// allocate memory for the new node and copy the value into it
	Node *node = this->nodeAllocator.allocate(1);
	Allocator::construct(&node->value, value);
	
	// hook the node into the list
	node->next = 0;
	node->previous = this->back;
	
	if (this->back == 0)
	{
		// first entry in the list
		this->front = node;
	}
	else {
		this->back->next = node;
	}
	this->back = node;
}

// ----------------------------------------------------------------------------
template <typename T, typename Allocator>
void
xpcc::DoublyLinkedList<T, Allocator>::removeFront()
{
	// remove node from the list
	Node *node = this->front;
	
	if (this->front->next == 0)
	{
		// last entry in the list
		this->front = 0;
		this->back = 0;
	}
	else {
		this->front = this->front->next;
		this->front->previous = 0;
	}
	
	// call destructor and free memory
	Allocator::destroy(&node->value);
	this->nodeAllocator.deallocate(node);
}

template <typename T, typename Allocator>
void
xpcc::DoublyLinkedList<T, Allocator>::removeBack()
{
	// remove node from the list
	Node *node = this->back;
	
	if (this->back->previous == 0)
	{
		// last entry in the list
		this->front = 0;
		this->back = 0;
	}
	else {
		this->back = this->back->previous;
		this->back->next = 0;
	}
	
	// call destructor and free memory
	Allocator::destroy(&node->value);
	this->nodeAllocator.deallocate(node);
}

// ----------------------------------------------------------------------------
template <typename T, typename Allocator>
inline const T&
xpcc::DoublyLinkedList<T, Allocator>::getFront() const
{
	return this->front->value;
}

template <typename T, typename Allocator>
inline const T&
xpcc::DoublyLinkedList<T, Allocator>::getBack() const
{
	return this->back->value;
}

// ----------------------------------------------------------------------------
template <typename T, typename Allocator>
typename xpcc::DoublyLinkedList<T, Allocator>::iterator 
xpcc::DoublyLinkedList<T, Allocator>::begin()
{
	return iterator(this->front);
}

template <typename T, typename Allocator>
typename xpcc::DoublyLinkedList<T, Allocator>::iterator
xpcc::DoublyLinkedList<T, Allocator>::end()
{
	return iterator(0);
}

template <typename T, typename Allocator>
typename xpcc::DoublyLinkedList<T, Allocator>::const_iterator 
xpcc::DoublyLinkedList<T, Allocator>::begin() const
{
	return const_iterator(this->front);
}

template <typename T, typename Allocator>
typename xpcc::DoublyLinkedList<T, Allocator>::const_iterator
xpcc::DoublyLinkedList<T, Allocator>::end() const
{
	return const_iterator(0);
}

template <typename T, typename Allocator>
typename xpcc::DoublyLinkedList<T, Allocator>::iterator
xpcc::DoublyLinkedList<T, Allocator>::erase(iterator position)
{

	if(position.node->previous == 0) {
		this->removeFront();
		return this->begin();
	}

	if(position.node->next == 0) {
		this->removeBack();
		return this->end();
	}

	position.node->previous->next = position.node->next;
<<<<<<< HEAD
=======
	position.node->next->previous = position.node->previous;
>>>>>>> 31140e51

	Node* next = position.node->next;

	Allocator::destroy(&(position.node->value));
	this->nodeAllocator.deallocate(position.node);

	return iterator(next);

}<|MERGE_RESOLUTION|>--- conflicted
+++ resolved
@@ -226,10 +226,7 @@
 	}
 
 	position.node->previous->next = position.node->next;
-<<<<<<< HEAD
-=======
 	position.node->next->previous = position.node->previous;
->>>>>>> 31140e51
 
 	Node* next = position.node->next;
 
