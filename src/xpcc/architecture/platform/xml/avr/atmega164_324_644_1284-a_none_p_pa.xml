<?xml version='1.0' encoding='UTF-8'?>
<!DOCTYPE rca SYSTEM "../devicefile.dtd">
<rca version="1.0">
  <!-- WARNING: This file is generated automatically, do not edit!
 		Please modify the xpcc/tools/device_file_generator code instead and rebuild this file.
 		Be aware, that regenerated files might have a different composition due to technical reasons. -->
  <device platform="avr" family="atmega" name="164|324|644|1284" size_id="16|32|64|128" type="a|none|p|pa">
    <flash device-name="164">16384</flash>
    <flash device-name="324">32768</flash>
    <flash device-name="644">65536</flash>
    <flash device-name="1284">131072</flash>
    <ram device-name="164">1024</ram>
    <ram device-name="324">2048</ram>
    <ram device-name="644">4096</ram>
    <ram device-name="1284">16384</ram>
    <eeprom device-name="164">512</eeprom>
    <eeprom device-name="324">1024</eeprom>
    <eeprom device-name="644">2048</eeprom>
    <eeprom device-name="1284">4096</eeprom>
    <mmcu device-name="1284" device-type="none">atmega1284</mmcu>
    <mmcu device-name="1284" device-type="p">atmega1284p</mmcu>
    <mmcu device-name="164" device-type="a">atmega164a</mmcu>
    <mmcu device-name="164" device-type="p">atmega164p</mmcu>
    <mmcu device-name="164" device-type="pa">atmega164pa</mmcu>
    <mmcu device-name="324" device-type="a">atmega324a</mmcu>
    <mmcu device-name="324" device-type="p">atmega324p</mmcu>
    <mmcu device-name="324" device-type="pa">atmega324pa</mmcu>
    <mmcu device-name="644" device-type="none">atmega644</mmcu>
    <mmcu device-name="644" device-type="a">atmega644a</mmcu>
    <mmcu device-name="644" device-type="p">atmega644p</mmcu>
    <mmcu device-name="644" device-type="pa">atmega644pa</mmcu>
    <core>avr8</core>
    <pin-count>0</pin-count>
    <header>avr/io.h</header>
    <header>avr/interrupt.h</header>
    <header>avr/sleep.h</header>
    <define device-name="1284" device-type="p">__AVR_ATmega1284P__</define>
    <define device-name="1284" device-type="none">__AVR_ATmega1284__</define>
    <define device-name="164" device-type="a">__AVR_ATmega164A__</define>
    <define device-name="164" device-type="pa">__AVR_ATmega164PA__</define>
    <define device-name="164" device-type="p">__AVR_ATmega164P__</define>
    <define device-name="324" device-type="a">__AVR_ATmega324A__</define>
    <define device-name="324" device-type="pa">__AVR_ATmega324PA__</define>
    <define device-name="324" device-type="p">__AVR_ATmega324P__</define>
    <define device-name="644" device-type="a">__AVR_ATmega644A__</define>
    <define device-name="644" device-type="pa">__AVR_ATmega644PA__</define>
    <define device-name="644" device-type="p">__AVR_ATmega644P__</define>
    <define device-name="644" device-type="none">__AVR_ATmega644__</define>
    <driver type="core" name="avr">
      <parameter device-name="164" name="ram_length">512</parameter>
      <parameter device-name="324" name="ram_length">1024</parameter>
      <parameter device-name="644" name="ram_length">3072</parameter>
      <parameter device-name="1284" name="ram_length">15360</parameter>
    </driver>
<<<<<<< HEAD
    <header>avr/io.h</header>
    <header>avr/interrupt.h</header>
    <header>avr/sleep.h</header>
    <driver type="adc" name="atmega"/>
    <driver type="clock" name="avr"/>
    <driver type="i2c" name="at90_tiny_mega"/>
=======
>>>>>>> 01bb5aa5
    <driver type="uart" name="at90_tiny_mega" instances="0"/>
    <driver device-name="644" device-type="a|p|pa" type="uart" name="at90_tiny_mega" instances="1"/>
    <driver device-name="164|324|1284" type="uart" name="at90_tiny_mega" instances="1"/>
    <driver type="spi" name="at90_tiny_mega"/>
    <driver type="spi" name="at90_tiny_mega_uart" instances="0"/>
    <driver device-name="644" device-type="a|p|pa" type="spi" name="at90_tiny_mega_uart" instances="1"/>
    <driver device-name="164|324|1284" type="spi" name="at90_tiny_mega_uart" instances="1"/>
    <driver type="timer" name="atmega" instances="0,1,2"/>
    <driver device-name="1284" type="timer" name="atmega" instances="3"/>
    <driver type="gpio" name="at90_tiny_mega">
      <gpio port="A" id="0" pcint="0"/>
      <gpio port="A" id="1" pcint="1"/>
      <gpio port="A" id="2" pcint="2"/>
      <gpio port="A" id="3" pcint="3"/>
      <gpio port="A" id="4" pcint="4"/>
      <gpio port="A" id="5" pcint="5"/>
      <gpio port="A" id="6" pcint="6"/>
      <gpio port="A" id="7" pcint="7"/>
      <gpio port="B" id="0" pcint="8">
        <af peripheral="Uart0" type="out" name="Xck"/>
        <af peripheral="UartSpiMaster0" type="out" name="Sck"/>
      </gpio>
      <gpio port="B" id="1" pcint="9"/>
      <gpio port="B" id="2" pcint="10" extint="2"/>
      <gpio port="B" id="3" pcint="11"/>
      <gpio port="B" id="4" pcint="12">
        <af peripheral="SpiMaster" type="out" name="Ss"/>
        <af peripheral="SpiSlave" type="in" name="Ss"/>
      </gpio>
      <gpio port="B" id="5" pcint="13">
        <af peripheral="SpiMaster" type="in" name="Miso"/>
        <af peripheral="SpiSlave" type="out" name="Somi"/>
      </gpio>
      <gpio port="B" id="6" pcint="14">
        <af peripheral="SpiMaster" type="out" name="Mosi"/>
        <af peripheral="SpiSlave" type="in" name="Simo"/>
      </gpio>
      <gpio port="B" id="7" pcint="15">
        <af peripheral="SpiMaster" type="out" name="Sck"/>
        <af peripheral="SpiSlave" type="in" name="Sck"/>
      </gpio>
      <gpio port="C" id="0" pcint="16">
        <af peripheral="I2cMaster" type="out" name="Scl"/>
      </gpio>
      <gpio port="C" id="1" pcint="17">
        <af peripheral="I2cMaster" type="io" name="Sda"/>
      </gpio>
      <gpio port="C" id="2" pcint="18"/>
      <gpio port="C" id="3" pcint="19"/>
      <gpio port="C" id="4" pcint="20"/>
      <gpio port="C" id="5" pcint="21"/>
      <gpio port="C" id="6" pcint="22"/>
      <gpio port="C" id="7" pcint="23"/>
      <gpio port="D" id="0" pcint="24">
        <af peripheral="Uart0" type="in" name="Rxd"/>
        <af peripheral="UartSpiMaster0" type="in" name="Miso"/>
      </gpio>
      <gpio port="D" id="1" pcint="25">
        <af peripheral="Uart0" type="out" name="Txd"/>
        <af peripheral="UartSpiMaster0" type="out" name="Mosi"/>
      </gpio>
      <gpio port="D" id="2" pcint="26" extint="0">
        <af peripheral="Uart1" type="in" name="Rxd"/>
        <af peripheral="UartSpiMaster1" type="in" name="Miso"/>
      </gpio>
      <gpio port="D" id="3" pcint="27" extint="1">
        <af peripheral="Uart1" type="out" name="Txd"/>
        <af peripheral="UartSpiMaster1" type="out" name="Mosi"/>
      </gpio>
      <gpio port="D" id="4" pcint="28">
        <af peripheral="Uart1" type="out" name="Xck"/>
        <af peripheral="UartSpiMaster1" type="out" name="Sck"/>
      </gpio>
      <gpio port="D" id="5" pcint="29"/>
      <gpio port="D" id="6" pcint="30"/>
      <gpio port="D" id="7" pcint="31"/>
    </driver>
  </device>
</rca><|MERGE_RESOLUTION|>--- conflicted
+++ resolved
@@ -52,22 +52,15 @@
       <parameter device-name="644" name="ram_length">3072</parameter>
       <parameter device-name="1284" name="ram_length">15360</parameter>
     </driver>
-<<<<<<< HEAD
-    <header>avr/io.h</header>
-    <header>avr/interrupt.h</header>
-    <header>avr/sleep.h</header>
+    <driver type="uart" name="at90_tiny_mega" instances="0"/>
+    <driver type="spi" name="at90_tiny_mega_uart" instances="0"/>
+    <driver device-name="164|324|1284" type="uart" name="at90_tiny_mega" instances="1"/>
+    <driver device-name="164|324|1284" type="spi" name="at90_tiny_mega_uart" instances="1"/>
+    <driver device-name="644" device-type="a|p|pa" type="uart" name="at90_tiny_mega" instances="1"/>
+    <driver device-name="644" device-type="a|p|pa" type="spi" name="at90_tiny_mega_uart" instances="1"/>
+    <driver type="i2c" name="at90_tiny_mega"/>
+    <driver type="spi" name="at90_tiny_mega"/>
     <driver type="adc" name="atmega"/>
-    <driver type="clock" name="avr"/>
-    <driver type="i2c" name="at90_tiny_mega"/>
-=======
->>>>>>> 01bb5aa5
-    <driver type="uart" name="at90_tiny_mega" instances="0"/>
-    <driver device-name="644" device-type="a|p|pa" type="uart" name="at90_tiny_mega" instances="1"/>
-    <driver device-name="164|324|1284" type="uart" name="at90_tiny_mega" instances="1"/>
-    <driver type="spi" name="at90_tiny_mega"/>
-    <driver type="spi" name="at90_tiny_mega_uart" instances="0"/>
-    <driver device-name="644" device-type="a|p|pa" type="spi" name="at90_tiny_mega_uart" instances="1"/>
-    <driver device-name="164|324|1284" type="spi" name="at90_tiny_mega_uart" instances="1"/>
     <driver type="timer" name="atmega" instances="0,1,2"/>
     <driver device-name="1284" type="timer" name="atmega" instances="3"/>
     <driver type="gpio" name="at90_tiny_mega">
