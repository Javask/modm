--- conflicted
+++ resolved
@@ -1,4 +1,3 @@
-<<<<<<< HEAD
 // coding: utf-8
 // ----------------------------------------------------------------------------
 /* Copyright (c) 2011, Roboterclub Aachen e.V.
@@ -368,8 +367,6 @@
 		/**
 		 * \brief		USART2 in SPI master mode
 		 * 
-		 * FIXME currently not working!
-		 * 
 		 * \ingroup		stm32
 		 */
 		class UsartSpi2 : public UartBase
@@ -412,448 +409,6 @@
 				REMAP_PD7,
 			};
 			
-			ALWAYS_INLINE void
-			configureTxPin(MappingTx mapping)
-			{
-				switch (mapping) {
-					case REMAP_PA2:  TxdA2::setAlternateFunction(AF_USART2, xpcc::stm32::PUSH_PULL); break;
-					case REMAP_PD5:  TxdD5::setAlternateFunction(AF_USART2, xpcc::stm32::PUSH_PULL); break;
-				}
-			}
-			
-			ALWAYS_INLINE void
-			configureRxPin(MappingRx mapping)
-			{
-				switch (mapping) {
-					case REMAP_PA3:  RxdA3::setAlternateFunction(AF_USART2); break;
-					case REMAP_PD6:  RxdD6::setAlternateFunction(AF_USART2); break;
-				}
-			}
-			
-			ALWAYS_INLINE void
-			configureCkPin(MappingCk mapping)
-			{
-				switch (mapping) {
-					case REMAP_PA4:  CkA4::setAlternateFunction(AF_USART2, xpcc::stm32::PUSH_PULL); break;
-					case REMAP_PD7:  CkD7::setAlternateFunction(AF_USART2, xpcc::stm32::PUSH_PULL); break;
-				}
-			}
-			
-			/**
-			 * Constructor
-			 */
-			UsartSpi2(uint32_t bitrate, Mode mode = MODE_0);
-			
-			/**
-			 * Transfer byte.
-			 */
-			static uint8_t
-			write(uint8_t data);
-		};
-#endif
-	}
-}
-
-=======
-// coding: utf-8
-// ----------------------------------------------------------------------------
-/* Copyright (c) 2011, Roboterclub Aachen e.V.
- * All rights reserved.
- *
- * Redistribution and use in source and binary forms, with or without
- * modification, are permitted provided that the following conditions are met:
- * 
- *     * Redistributions of source code must retain the above copyright
- *       notice, this list of conditions and the following disclaimer.
- *     * Redistributions in binary form must reproduce the above copyright
- *       notice, this list of conditions and the following disclaimer in the
- *       documentation and/or other materials provided with the distribution.
- *     * Neither the name of the Roboterclub Aachen e.V. nor the
- *       names of its contributors may be used to endorse or promote products
- *       derived from this software without specific prior written permission.
- *
- * THIS SOFTWARE IS PROVIDED BY ROBOTERCLUB AACHEN E.V. ''AS IS'' AND ANY
- * EXPRESS OR IMPLIED WARRANTIES, INCLUDING, BUT NOT LIMITED TO, THE IMPLIED
- * WARRANTIES OF MERCHANTABILITY AND FITNESS FOR A PARTICULAR PURPOSE ARE
- * DISCLAIMED. IN NO EVENT SHALL ROBOTERCLUB AACHEN E.V. BE LIABLE FOR ANY
- * DIRECT, INDIRECT, INCIDENTAL, SPECIAL, EXEMPLARY, OR CONSEQUENTIAL DAMAGES
- * (INCLUDING, BUT NOT LIMITED TO, PROCUREMENT OF SUBSTITUTE GOODS OR SERVICES;
- * LOSS OF USE, DATA, OR PROFITS; OR BUSINESS INTERRUPTION) HOWEVER CAUSED AND
- * ON ANY THEORY OF LIABILITY, WHETHER IN CONTRACT, STRICT LIABILITY, OR TORT
- * (INCLUDING NEGLIGENCE OR OTHERWISE) ARISING IN ANY WAY OUT OF THE USE OF
- * THIS SOFTWARE, EVEN IF ADVISED OF THE POSSIBILITY OF SUCH DAMAGE.
- */
-// ----------------------------------------------------------------------------
-/*
- * WARNING: This file is generated automatically, do not edit!
- * Please modify the corresponding *.in file instead and rebuild this file. 
- */
-// ----------------------------------------------------------------------------
-
-#ifndef XPCC_STM32__USART_2_HPP
-#define XPCC_STM32__USART_2_HPP
-
-#include <stdint.h>
-#include "uart_base.hpp"
-#include "../device.h"
-
-namespace xpcc
-{
-	namespace stm32
-	{
-		/**
-		 * @brief		Universal synchronous/asynchronous receiver
-		 * 				transmitter (USART2)
-		 * 
-		 * Simple unbuffered implementation.
-		 * 
-		 * @ingroup		stm32
-		 */
-		class Usart2 : public UartBase
-		{
-		public:
-			Usart2(uint32_t baudrate)
-			{
-				setBaudrate(baudrate);
-			}
-			
-			enum Mapping
-			{
-#if defined(STM32F2XX) || defined(STM32F4XX)
-				REMAP_PA2_PA3,		///< TX mapped to PA2, RX mapped to PA3 (CTS/PA0, RTS/PA1, CK/PA4)
-				REMAP_PD5_PD6,		///< TX mapped to PD5, RX mapped to PD6 (CTS/PD3, RTS/PD4, CK/PD7)
-#else
-				REMAP_PA2_PA3 = 0,						///< TX mapped to PA2, RX mapped to PA3 (CTS/PA0, RTS/PA1, CK/PA4)
-				REMAP_PD5_PD6 = AFIO_MAPR_USART2_REMAP,	///< TX mapped to PD5, RX mapped to PD6 (CTS/PD3, RTS/PD4, CK/PD7)
-#endif
-			};
-			
-			/**
-			 * Configure the IO Pins for Usart2
-			 */
-			static void
-			configurePins(Mapping mapping);
-			
-			/**
-			 * \brief	Set baudrate
-			 * \param	baudrate	desired baud rate
-			 */
-			static void
-			setBaudrate(uint32_t baudrate);
-			
-			/**
-			 * \brief	Send a single byte
-			 */
-			static void
-			write(uint8_t data);
-			
-			/**
-			 * \brief	Write a block of bytes
-			 *
-			 * \param	*buffer	Pointer to a buffer
-			 * \param	n	Number of bytes to be read
-			 */
-			static void
-			write(const uint8_t *buffer, uint8_t n);
-			
-			/**
-			 * \brief	Read a single byte
-			 */
-			static bool
-			read(uint8_t& c);
-			
-			/**
-			 * \brief	Read a block of bytes
-			 * 
-			 * \param	*buffer	Pointer to a buffer big enough to storage \a n bytes
-			 * \param	n	Number of bytes to be read
-			 * 
-			 * \return	Number of bytes which could be read, maximal \a n
-			 */
-			static uint8_t
-			read(uint8_t *buffer, uint8_t n);
-		};
-		
-		
-		// --------------------------------------------------------------------
-		/**
-		 * \brief	Buffered Usart
-		 * 
-		 * This implementation uses a ringbuffer. The size of the ringbuffer
-		 * can be changed in the \c project.cfg file.
-		 * 
-		 * Just add add a value for USART2_TX_BUFFER_SIZE and/or 
-		 * USART2_RX_BUFFER_SIZE in the \c defines section. The size can
-		 * be any value between 1 and 254.
-		 * 
-		 * Example:
-		 * \code
-		 * [defines]
-		 * USART2_TX_BUFFER_SIZE = 20
-		 * USART2_RX_BUFFER_SIZE = 30
-		 * \endcode
-		 * 
-		 * \ingroup	stm32
-		 */
-		class BufferedUsart2 : public UartBase
-		{
-		public:
-			/**
-			 * Set baudrate.
-			 * 
-			 * \param	baudrate	Desired baud rate (e.g. 115200)
-			 * \param	interruptPriority
-			 * 			Interrupt vector priority (0=highest to 15=lowest)
-			 * \param	blocking
-			 * 			The write-function waits until a free slot is available
-			 * 			in the send buffer.
-			 */
-			BufferedUsart2(uint32_t baudrate,
-					uint32_t interruptPriority, bool blocking = true)
-			{
-				setBaudrate(baudrate, interruptPriority, blocking);
-			}
-			
-			enum Mapping
-			{
-#if defined(STM32F2XX) || defined(STM32F4XX)
-				REMAP_PA2_PA3,		///< TX mapped to PA2, RX mapped to PA3 (CTS/PA0, RTS/PA1, CK/PA4)
-				REMAP_PD5_PD6,		///< TX mapped to PD5, RX mapped to PD6 (CTS/PD3, RTS/PD4, CK/PD7)
-#else
-				REMAP_PA2_PA3 = 0,						///< TX mapped to PA2, RX mapped to PA3 (CTS/PA0, RTS/PA1, CK/PA4)
-				REMAP_PD5_PD6 = AFIO_MAPR_USART2_REMAP,	///< TX mapped to PD5, RX mapped to PD6 (CTS/PD3, RTS/PD4, CK/PD7)
-#endif
-			};
-			
-			/**
-			 * Configure the IO Pins for Usart2
-			 */
-			static void
-			configurePins(Mapping mapping);
-			
-			/**
-			 * Set baudrate.
-			 * 
-			 * \param	baudrate	Desired baud rate (e.g. 115200)
-			 * \param	interruptPriority
-			 * 			Interrupt vector priority (0=highest to 15=lowest)
-			 * \param	blocking
-			 * 			The write-function waits until a free slot is available
-			 * 			in the send buffer.
-			 */
-			static void
-			setBaudrate(uint32_t baudrate, uint32_t interruptPriority,
-					bool blocking = true);
-			
-			/**
-			 * \brief	Send a single byte
-			 */
-			static void
-			write(uint8_t data);
-			
-			/**
-			 * \brief	Write a block of bytes
-			 *
-			 * \param	*buffer	Pointer to a buffer
-			 * \param	n	Number of bytes to be read
-			 */
-			static void
-			write(const uint8_t *buffer, uint8_t n);
-			
-			/**
-			 * \brief	Read a single byte
-			 */
-			static bool
-			read(uint8_t& c);
-			
-			/**
-			 * \brief	Read a block of bytes
-			 * 
-			 * \param	*buffer	Pointer to a buffer big enough to storage \a n bytes
-			 * \param	n	Number of bytes to be read
-			 * 
-			 * \return	Number of bytes which could be read, maximal \a n
-			 */
-			static uint8_t
-			read(uint8_t *buffer, uint8_t n);
-			
-			/**
-			 * \brief	Empty the receive FIFO queue and USART buffer.
-			 *
-			 * \return	the size of the deleted FIFO queue.
-			 */
-			static uint8_t
-			flushReceiveBuffer();
-			
-//			static uint8_t
-//			flushTransmitBuffer();
-		};
-
-		// --------------------------------------------------------------------
-		/**
-		 * \brief	BufferedFlow Usart
-		 * 
-		 * Buffered UARAT with Hardware Flow Control. 
-		 * 
-		 * This implementation uses a ringbuffer. The size of the ringbuffer
-		 * can be changed in the \c project.cfg file.
-		 * 
-		 * Just add add a value for USART2_TX_BUFFER_SIZE and/or 
-		 * USART2_RX_BUFFER_SIZE in the \c defines section. The size can
-		 * be any value between 1 and 254.
-		 * 
-		 * Example:
-		 * \code
-		 * [defines]
-		 * USART2_TX_BUFFER_SIZE = 20
-		 * USART2_RX_BUFFER_SIZE = 30
-		 * \endcode
-		 * 
-		 * \ingroup	stm32
-		 */
-		class BufferedFlowUsart2 : public UartBase
-		{
-		public:
-			/**
-			 * Set baudrate.
-			 * 
-			 * \param	baudrate	Desired baud rate (e.g. 115200)
-			 * \param	interruptPriority
-			 * 			Interrupt vector priority (0=highest to 15=lowest)
-			 * \param	blocking
-			 * 			The write-function waits until a free slot is available
-			 * 			in the send buffer.
-			 */
-			BufferedFlowUsart2(uint32_t baudrate,
-					uint32_t interruptPriority, bool blocking = true)
-			{
-				setBaudrate(baudrate, interruptPriority, blocking);
-			}
-			
-			enum Mapping
-			{
-#if defined(STM32F2XX) || defined(STM32F4XX)
-				REMAP_PA2_PA3,		///< TX mapped to PA2, RX mapped to PA3 (CTS/PA0, RTS/PA1, CK/PA4)
-				REMAP_PD5_PD6,		///< TX mapped to PD5, RX mapped to PD6 (CTS/PD3, RTS/PD4, CK/PD7)
-#else
-				REMAP_PA2_PA3 = 0,						///< TX mapped to PA2, RX mapped to PA3 (CTS/PA0, RTS/PA1, CK/PA4)
-				REMAP_PD5_PD6 = AFIO_MAPR_USART2_REMAP,	///< TX mapped to PD5, RX mapped to PD6 (CTS/PD3, RTS/PD4, CK/PD7)
-#endif
-			};
-			
-			/**
-			 * Configure the IO Pins for Usart2
-			 */
-			static void
-			configurePins(Mapping mapping);
-			
-			/**
-			 * Set baudrate.
-			 * 
-			 * \param	baudrate	Desired baud rate (e.g. 115200)
-			 * \param	interruptPriority
-			 * 			Interrupt vector priority (0=highest to 15=lowest)
-			 * \param	blocking
-			 * 			The write-function waits until a free slot is available
-			 * 			in the send buffer.
-			 */
-			static void
-			setBaudrate(uint32_t baudrate, uint32_t interruptPriority,
-					bool blocking = true);
-			
-			/**
-			 * \brief	Send a single byte
-			 */
-			static void
-			write(uint8_t data);
-			
-			/**
-			 * \brief	Write a block of bytes
-			 *
-			 * \param	*buffer	Pointer to a buffer
-			 * \param	n	Number of bytes to be read
-			 */
-			static void
-			write(const uint8_t *buffer, uint8_t n);
-			
-			/**
-			 * \brief	Read a single byte
-			 */
-			static bool
-			read(uint8_t& c);
-			
-			/**
-			 * \brief	Read a block of bytes
-			 * 
-			 * \param	*buffer	Pointer to a buffer big enough to storage \a n bytes
-			 * \param	n	Number of bytes to be read
-			 * 
-			 * \return	Number of bytes which could be read, maximal \a n
-			 */
-			static uint8_t
-			read(uint8_t *buffer, uint8_t n);
-			
-			/**
-			 * \brief	Empty the receive FIFO queue and USART buffer.
-			 *
-			 * \return	the size of the deleted FIFO queue.
-			 */
-			static uint8_t
-			flushReceiveBuffer();
-			
-//			static uint8_t
-//			flushTransmitBuffer();
-		};
-
-		
-		
-#if defined(STM32F2XX) || defined(STM32F4XX)
-		// --------------------------------------------------------------------
-		/**
-		 * \brief		USART2 in SPI master mode
-		 * 
-		 * \ingroup		stm32
-		 */
-		class UsartSpi2 : public UartBase
-		{
-		private:
-			// TX mapped to PA2, RX mapped to PA3 (CTS/PA0, RTS/PA1, CK/PA4)
-			// TX mapped to PD5, RX mapped to PD6 (CTS/PD3, RTS/PD4, CK/PD7)
-			GPIO__OUTPUT(TxdA2, A, 2);
-			GPIO__INPUT(RxdA3, A, 3);
-			GPIO__OUTPUT(CkA4, A, 4);
-			
-			GPIO__OUTPUT(TxdD5, D, 5);
-			GPIO__INPUT(RxdD6, D, 6);
-			GPIO__OUTPUT(CkD7, D, 7);
-			
-		public:
-			enum Mode
-			{
-				MODE_0 = 0,
-				MODE_1 = USART_CR2_CPHA,
-				MODE_2 = USART_CR2_CPOL,
-				MODE_3 = USART_CR2_CPOL | USART_CR2_CPHA,
-			};
-			
-			enum MappingTx
-			{
-				REMAP_PA2,
-				REMAP_PD5,
-			};
-			
-			enum MappingRx
-			{
-				REMAP_PA3,
-				REMAP_PD6,
-			};
-			
-			enum MappingCk
-			{
-				REMAP_PA4,
-				REMAP_PD7,
-			};
-			
 			ALWAYS_INLINE static void
 			configureTxPin(MappingTx mapping)
 			{
@@ -908,5 +463,4 @@
 	}
 }
 
->>>>>>> 769858de
 #endif // XPCC_STM32__USART_2_HPP