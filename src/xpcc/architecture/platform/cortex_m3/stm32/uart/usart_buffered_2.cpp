--- conflicted
+++ resolved
@@ -1,4 +1,3 @@
-<<<<<<< HEAD
 // coding: utf-8
 // ----------------------------------------------------------------------------
 /* Copyright (c) 2011, Roboterclub Aachen e.V.
@@ -67,6 +66,9 @@
 	GPIO__OUTPUT(TxdB3, B, 3);
 	GPIO__INPUT(RxdB4, B, 4);
 #endif
+}
+namespace
+{
 	static const uint32_t apbClk = STM32_APB1_FREQUENCY;	// APB1
 }
 
@@ -289,256 +291,3 @@
 //}
 
 
-=======
-// coding: utf-8
-// ----------------------------------------------------------------------------
-/* Copyright (c) 2011, Roboterclub Aachen e.V.
- * All rights reserved.
- *
- * Redistribution and use in source and binary forms, with or without
- * modification, are permitted provided that the following conditions are met:
- * 
- *     * Redistributions of source code must retain the above copyright
- *       notice, this list of conditions and the following disclaimer.
- *     * Redistributions in binary form must reproduce the above copyright
- *       notice, this list of conditions and the following disclaimer in the
- *       documentation and/or other materials provided with the distribution.
- *     * Neither the name of the Roboterclub Aachen e.V. nor the
- *       names of its contributors may be used to endorse or promote products
- *       derived from this software without specific prior written permission.
- *
- * THIS SOFTWARE IS PROVIDED BY ROBOTERCLUB AACHEN E.V. ''AS IS'' AND ANY
- * EXPRESS OR IMPLIED WARRANTIES, INCLUDING, BUT NOT LIMITED TO, THE IMPLIED
- * WARRANTIES OF MERCHANTABILITY AND FITNESS FOR A PARTICULAR PURPOSE ARE
- * DISCLAIMED. IN NO EVENT SHALL ROBOTERCLUB AACHEN E.V. BE LIABLE FOR ANY
- * DIRECT, INDIRECT, INCIDENTAL, SPECIAL, EXEMPLARY, OR CONSEQUENTIAL DAMAGES
- * (INCLUDING, BUT NOT LIMITED TO, PROCUREMENT OF SUBSTITUTE GOODS OR SERVICES;
- * LOSS OF USE, DATA, OR PROFITS; OR BUSINESS INTERRUPTION) HOWEVER CAUSED AND
- * ON ANY THEORY OF LIABILITY, WHETHER IN CONTRACT, STRICT LIABILITY, OR TORT
- * (INCLUDING NEGLIGENCE OR OTHERWISE) ARISING IN ANY WAY OUT OF THE USE OF
- * THIS SOFTWARE, EVEN IF ADVISED OF THE POSSIBILITY OF SUCH DAMAGE.
- */
-// ----------------------------------------------------------------------------
-/*
- * WARNING: This file is generated automatically, do not edit!
- * Please modify the corresponding *.in file instead and rebuild this file. 
- */
-// ----------------------------------------------------------------------------
-
-#include "../gpio.hpp"
-#include "../device.h"
-
-#include "usart_2.hpp"
-
-#include <xpcc/architecture/driver/atomic.hpp>
-#include <xpcc_config.hpp>
-
-
-
-namespace
-{
-	static xpcc::atomic::Queue<char, USART2_RX_BUFFER_SIZE> rxBuffer;
-	static xpcc::atomic::Queue<char, USART2_TX_BUFFER_SIZE> txBuffer;
-	
-	static bool isBlocking = true;
-}
-
-namespace
-{
-	GPIO__OUTPUT(TxdA2, A, 2);
-	GPIO__INPUT(RxdA3, A, 3);
-	
-	GPIO__OUTPUT(TxdD5, D, 5);
-	GPIO__INPUT(RxdD6, D, 6);
-}
-namespace
-{
-	static const uint32_t apbClk = STM32_APB1_FREQUENCY;	// APB1
-}
-
-// ----------------------------------------------------------------------------
-void
-xpcc::stm32::BufferedUsart2::configurePins(Mapping mapping)
-{
-	// Enable clock
-	RCC->APB1ENR |= RCC_APB1ENR_USART2EN;
-	
-	// Initialize IO pins
-#if defined(STM32F2XX) || defined(STM32F4XX)
-	if (mapping == REMAP_PA2_PA3) {
-		TxdA2::setAlternateFunction(AF_USART2, xpcc::stm32::PUSH_PULL);
-		RxdA3::setAlternateFunction(AF_USART2);
-	}
-	else {
-		TxdD5::setAlternateFunction(AF_USART2, xpcc::stm32::PUSH_PULL);
-		RxdD6::setAlternateFunction(AF_USART2);
-	}
-#else
-	AFIO->MAPR = (AFIO->MAPR & ~AFIO_MAPR_USART2_REMAP) | mapping;
-	if (mapping == REMAP_PA2_PA3) {
-		TxdA2::setAlternateFunction(xpcc::stm32::PUSH_PULL);
-		RxdA3::setInput();
-	}
-	else {
-		TxdD5::setAlternateFunction(xpcc::stm32::PUSH_PULL);
-		RxdD6::setInput();
-	}
-#endif
-}
-
-// ----------------------------------------------------------------------------
-extern "C" void
-USART2_IRQHandler()
-{
-	uint32_t state = USART2->SR;
-	
-	// Read Data Register not empty 
-	if (state & USART_SR_RXNE)
-	{
-		// First save the errors TODO
-		// error |= USART2_STATUS & (USART_FERR_bm | USART_BUFOVF_bm | USART_PERR_bm);
-		
-		// Then read the buffer (read from DR clears the RXNE flag)
-		uint8_t data = USART2->DR;
-		
-		rxBuffer.push(data);
-	}
-	
-	// Transmit Data Register empty
-	if (state & USART_SR_TXE)
-	{
-		if (txBuffer.isEmpty())
-		{
-			// transmission finished, disable DRE interrupt
-			USART2->CR1 &= ~USART_CR1_TXEIE;
-		}
-		else {
-			// get one byte from buffer and write it to the UART buffer
-			// which starts the transmission
-			USART2->DR = txBuffer.get();
-			txBuffer.pop();
-		}
-	}
-}
-
-// ----------------------------------------------------------------------------
-void
-xpcc::stm32::BufferedUsart2::setBaudrate(uint32_t baudrate,
-		uint32_t interruptPriority, bool blocking)
-{
-	// Enable clock
-	RCC->APB1ENR |= RCC_APB1ENR_USART2EN;
-	
-	isBlocking = blocking;
-	
-	USART2->CR1 = 0;
-	
-	// Set vector priority
-	NVIC_SetPriority(USART2_IRQn, interruptPriority);
-	
-	// Enable USART in the interrupt controller and enable receive ready interrupt
-	NVIC->ISER[USART2_IRQn / 32] = 1 << (USART2_IRQn & 0x1F);
-	
-	USART2->CR1 |= USART_CR1_RXNEIE;
-	
-	// Set baudrate
-	USART2->BRR = calculateBaudrateSettings(apbClk, baudrate);
-	
-	// Transmitter & Receiver-Enable, 8 Data Bits, 1 Stop Bit
-	USART2->CR1 |= USART_CR1_TE | USART_CR1_RE;
-	USART2->CR2 = 0;
-	USART2->CR3 = 0;
-	
-	USART2->CR1 |= USART_CR1_UE;		// Uart Enable
-}
-
-// ----------------------------------------------------------------------------
-void
-xpcc::stm32::BufferedUsart2::write(const uint8_t *s, uint8_t n)
-{
-	while (n-- != 0) {
-		write(*s++);
-	}
-}
-
-// ----------------------------------------------------------------------------
-void
-xpcc::stm32::BufferedUsart2::write(uint8_t c)
-{
-	while ( !txBuffer.push(c) ) {
-		if (!isBlocking) {
-			return;
-		}
-	}
-	
-	// Disable interrupts while enabling the transmit interrupt
-	atomic::Lock lock;
-	
-	// Transmit Data Register Empty Interrupt Enable
-	USART2->CR1 |= USART_CR1_TXEIE;
-}
-
-// ----------------------------------------------------------------------------
-bool
-xpcc::stm32::BufferedUsart2::read(uint8_t& c)
-{
-	if (rxBuffer.isEmpty()) {
-		return false;
-	}
-	else {
-		c = rxBuffer.get();
-		rxBuffer.pop();
-		
-		return true;
-	}
-}
-
-// ----------------------------------------------------------------------------
-uint8_t
-xpcc::stm32::BufferedUsart2::read(uint8_t *buffer, uint8_t n)
-{
-	uint_fast8_t i = 0;
-	for (; i < n; ++i)
-	{
-		if (rxBuffer.isEmpty()) {
-			return i;
-		}
-		else {
-			*buffer++ = rxBuffer.get();
-			rxBuffer.pop();
-		}
-	}
-	
-	return i;
-}
-
-uint8_t
-xpcc::stm32::BufferedUsart2::flushReceiveBuffer()
-{
-	uint_fast8_t i = 0;
-	while (!rxBuffer.isEmpty()) {
-		rxBuffer.pop();
-		++i;
-	}
-//	unsigned char c;
-//	while (USART2_STATUS & USART_RXCIF_bm)
-//		c = USART2_DATA;
-	
-	return i;
-}
-
-//uint8_t
-//xpcc::stm32::BufferedUsart2::flushTransmitBuffer()
-//{
-//	uint8_t i(0);
-//	while(!txBuffer.isEmpty()) {
-//		txBuffer.pop();
-//		++i;
-//	}
-//
-//	return i;
-//}
-
-
-
->>>>>>> 769858de
