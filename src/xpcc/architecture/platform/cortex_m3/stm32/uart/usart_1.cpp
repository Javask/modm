<<<<<<< HEAD
// coding: utf-8
// ----------------------------------------------------------------------------
/* Copyright (c) 2011, Roboterclub Aachen e.V.
 * All rights reserved.
 *
 * Redistribution and use in source and binary forms, with or without
 * modification, are permitted provided that the following conditions are met:
 * 
 *     * Redistributions of source code must retain the above copyright
 *       notice, this list of conditions and the following disclaimer.
 *     * Redistributions in binary form must reproduce the above copyright
 *       notice, this list of conditions and the following disclaimer in the
 *       documentation and/or other materials provided with the distribution.
 *     * Neither the name of the Roboterclub Aachen e.V. nor the
 *       names of its contributors may be used to endorse or promote products
 *       derived from this software without specific prior written permission.
 *
 * THIS SOFTWARE IS PROVIDED BY ROBOTERCLUB AACHEN E.V. ''AS IS'' AND ANY
 * EXPRESS OR IMPLIED WARRANTIES, INCLUDING, BUT NOT LIMITED TO, THE IMPLIED
 * WARRANTIES OF MERCHANTABILITY AND FITNESS FOR A PARTICULAR PURPOSE ARE
 * DISCLAIMED. IN NO EVENT SHALL ROBOTERCLUB AACHEN E.V. BE LIABLE FOR ANY
 * DIRECT, INDIRECT, INCIDENTAL, SPECIAL, EXEMPLARY, OR CONSEQUENTIAL DAMAGES
 * (INCLUDING, BUT NOT LIMITED TO, PROCUREMENT OF SUBSTITUTE GOODS OR SERVICES;
 * LOSS OF USE, DATA, OR PROFITS; OR BUSINESS INTERRUPTION) HOWEVER CAUSED AND
 * ON ANY THEORY OF LIABILITY, WHETHER IN CONTRACT, STRICT LIABILITY, OR TORT
 * (INCLUDING NEGLIGENCE OR OTHERWISE) ARISING IN ANY WAY OUT OF THE USE OF
 * THIS SOFTWARE, EVEN IF ADVISED OF THE POSSIBILITY OF SUCH DAMAGE.
 */
// ----------------------------------------------------------------------------
/*
 * WARNING: This file is generated automatically, do not edit!
 * Please modify the corresponding *.in file instead and rebuild this file. 
 */
// ----------------------------------------------------------------------------

#include "../gpio.hpp"
#include "../device.h"

#include "usart_1.hpp"

#include <xpcc_config.hpp>



namespace
{
	GPIO__OUTPUT(TxdA9, A, 9);
	GPIO__INPUT(RxdA10, A, 10);
	
	GPIO__OUTPUT(TxdB6, B, 6);
	GPIO__INPUT(RxdB7, B, 7);
	
	static const uint32_t apbClk = STM32_APB2_FREQUENCY;	// APB2
}

// ----------------------------------------------------------------------------
void
xpcc::stm32::Usart1::configurePins(Mapping mapping)
{
	// Enable clock
	RCC->APB2ENR |= RCC_APB2ENR_USART1EN;
	
	// Initialize IO pins
#if defined(STM32F2XX) || defined(STM32F3XX) || defined(STM32F4XX)
	if (mapping == REMAP_PA9_PA10) {
		TxdA9::setAlternateFunction(AF_USART1, xpcc::stm32::PUSH_PULL);
		RxdA10::setAlternateFunction(AF_USART1);
	}
	else {
		TxdB6::setAlternateFunction(AF_USART1, xpcc::stm32::PUSH_PULL);
		RxdB7::setAlternateFunction(AF_USART1);
	}
#elif defined(STM32F10X) || defined(STM32F10X_HD) || defined(STM32F10X_XL) \
	|| defined(STM32F10X_CL)
	AFIO->MAPR = (AFIO->MAPR & ~AFIO_MAPR_USART1_REMAP) | mapping;
	if (mapping == REMAP_PA9_PA10) {
		TxdA9::setAlternateFunction(xpcc::stm32::PUSH_PULL);
		RxdA10::setInput();
	}
	else {
		TxdB6::setAlternateFunction(xpcc::stm32::PUSH_PULL);
		RxdB7::setInput();
	}
#else
#  error "Unknown CPU Type. Please define STM32F10X_.., STM32F2XX, STM32F3XX or STM32F4XX"
#endif
}

// ----------------------------------------------------------------------------
void
xpcc::stm32::Usart1::setBaudrate(uint32_t baudrate)
{
	// Enable clock
	RCC->APB2ENR |= RCC_APB2ENR_USART1EN;
	
	USART1->CR1 = 0;
	
	// Set baudrate
	USART1->BRR = calculateBaudrateSettings(apbClk, baudrate);
	
	// Transmitter & Receiver-Enable, 8 Data Bits, 1 Stop Bit
	USART1->CR1 |= USART_CR1_TE | USART_CR1_RE;
	USART1->CR2 = 0;
	USART1->CR3 = 0;
	
	USART1->CR1 |= USART_CR1_UE;		// Uart Enable
}

// ----------------------------------------------------------------------------
void
xpcc::stm32::Usart1::write(uint8_t data)
{
#if defined(STM32F3XX)
	while (!(USART1->ISR & USART_ISR_TXE)) {
		// wait until the data register becomes empty
	}

	USART1->TDR = data;
#else
	while (!(USART1->SR & USART_SR_TXE)) {
		// wait until the data register becomes empty
	}
	
	USART1->DR = data;
#endif
}

// ----------------------------------------------------------------------------
void
xpcc::stm32::Usart1::write(const uint8_t *s, uint8_t n)
{
	while (n-- != 0) {
		write(*s++);
	}
}

// ----------------------------------------------------------------------------
bool
xpcc::stm32::Usart1::read(uint8_t& c)
{
#if defined(STM32F3XX)
	if (USART1->ISR & USART_ISR_RXNE)
	{
		c = USART1->RDR;
		return true;
	}
#else
	if (USART1->SR & USART_SR_RXNE)
	{
		c = USART1->DR;
		return true;
	}
#endif
	return false;
}

// ----------------------------------------------------------------------------
uint8_t
xpcc::stm32::Usart1::read(uint8_t *buffer, uint8_t n)
{
	for (uint8_t i = 0; i < n; ++i)
	{
		if (read(*buffer++)) {
			return i;
		}
	}
	
	return n;
}

=======
// coding: utf-8
// ----------------------------------------------------------------------------
/* Copyright (c) 2011, Roboterclub Aachen e.V.
 * All rights reserved.
 *
 * Redistribution and use in source and binary forms, with or without
 * modification, are permitted provided that the following conditions are met:
 * 
 *     * Redistributions of source code must retain the above copyright
 *       notice, this list of conditions and the following disclaimer.
 *     * Redistributions in binary form must reproduce the above copyright
 *       notice, this list of conditions and the following disclaimer in the
 *       documentation and/or other materials provided with the distribution.
 *     * Neither the name of the Roboterclub Aachen e.V. nor the
 *       names of its contributors may be used to endorse or promote products
 *       derived from this software without specific prior written permission.
 *
 * THIS SOFTWARE IS PROVIDED BY ROBOTERCLUB AACHEN E.V. ''AS IS'' AND ANY
 * EXPRESS OR IMPLIED WARRANTIES, INCLUDING, BUT NOT LIMITED TO, THE IMPLIED
 * WARRANTIES OF MERCHANTABILITY AND FITNESS FOR A PARTICULAR PURPOSE ARE
 * DISCLAIMED. IN NO EVENT SHALL ROBOTERCLUB AACHEN E.V. BE LIABLE FOR ANY
 * DIRECT, INDIRECT, INCIDENTAL, SPECIAL, EXEMPLARY, OR CONSEQUENTIAL DAMAGES
 * (INCLUDING, BUT NOT LIMITED TO, PROCUREMENT OF SUBSTITUTE GOODS OR SERVICES;
 * LOSS OF USE, DATA, OR PROFITS; OR BUSINESS INTERRUPTION) HOWEVER CAUSED AND
 * ON ANY THEORY OF LIABILITY, WHETHER IN CONTRACT, STRICT LIABILITY, OR TORT
 * (INCLUDING NEGLIGENCE OR OTHERWISE) ARISING IN ANY WAY OUT OF THE USE OF
 * THIS SOFTWARE, EVEN IF ADVISED OF THE POSSIBILITY OF SUCH DAMAGE.
 */
// ----------------------------------------------------------------------------
/*
 * WARNING: This file is generated automatically, do not edit!
 * Please modify the corresponding *.in file instead and rebuild this file. 
 */
// ----------------------------------------------------------------------------

#include "../gpio.hpp"
#include "../device.h"

#include "usart_1.hpp"

#include <xpcc_config.hpp>



namespace
{
	GPIO__OUTPUT(TxdA9, A, 9);
	GPIO__INPUT(RxdA10, A, 10);
	
	GPIO__OUTPUT(TxdB6, B, 6);
	GPIO__INPUT(RxdB7, B, 7);
}
namespace
{
	static const uint32_t apbClk = STM32_APB2_FREQUENCY;	// APB2
}

// ----------------------------------------------------------------------------
void
xpcc::stm32::Usart1::configurePins(Mapping mapping)
{
	// Enable clock
	RCC->APB2ENR |= RCC_APB2ENR_USART1EN;
	
	// Initialize IO pins
#if defined(STM32F2XX) || defined(STM32F4XX)
	if (mapping == REMAP_PA9_PA10) {
		TxdA9::setAlternateFunction(AF_USART1, xpcc::stm32::PUSH_PULL);
		RxdA10::setAlternateFunction(AF_USART1);
	}
	else {
		TxdB6::setAlternateFunction(AF_USART1, xpcc::stm32::PUSH_PULL);
		RxdB7::setAlternateFunction(AF_USART1);
	}
#else
	AFIO->MAPR = (AFIO->MAPR & ~AFIO_MAPR_USART1_REMAP) | mapping;
	if (mapping == REMAP_PA9_PA10) {
		TxdA9::setAlternateFunction(xpcc::stm32::PUSH_PULL);
		RxdA10::setInput();
	}
	else {
		TxdB6::setAlternateFunction(xpcc::stm32::PUSH_PULL);
		RxdB7::setInput();
	}
#endif
}

// ----------------------------------------------------------------------------
void
xpcc::stm32::Usart1::setBaudrate(uint32_t baudrate)
{
	// Enable clock
	RCC->APB2ENR |= RCC_APB2ENR_USART1EN;
	
	USART1->CR1 = 0;
	
	// Set baudrate
	USART1->BRR = calculateBaudrateSettings(apbClk, baudrate);
	
	// Transmitter & Receiver-Enable, 8 Data Bits, 1 Stop Bit
	USART1->CR1 |= USART_CR1_TE | USART_CR1_RE;
	USART1->CR2 = 0;
	USART1->CR3 = 0;
	
	USART1->CR1 |= USART_CR1_UE;		// Uart Enable
}

// ----------------------------------------------------------------------------
void
xpcc::stm32::Usart1::write(uint8_t data)
{
	while (!(USART1->SR & USART_SR_TXE)) {
		// wait until the data register becomes empty
	}
	
	USART1->DR = data;
}

// ----------------------------------------------------------------------------
void
xpcc::stm32::Usart1::write(const uint8_t *s, uint8_t n)
{
	while (n-- != 0) {
		write(*s++);
	}
}

// ----------------------------------------------------------------------------
bool
xpcc::stm32::Usart1::read(uint8_t& c)
{
	if (USART1->SR & USART_SR_RXNE)
	{
		c = USART1->DR;
		return true;
	}
	
	return false;
}

// ----------------------------------------------------------------------------
uint8_t
xpcc::stm32::Usart1::read(uint8_t *buffer, uint8_t n)
{
	for (uint8_t i = 0; i < n; ++i)
	{
		if (read(*buffer++)) {
			return i;
		}
	}
	
	return n;
}


>>>>>>> 769858de
<|MERGE_RESOLUTION|>--- conflicted
+++ resolved
@@ -1,4 +1,3 @@
-<<<<<<< HEAD
 // coding: utf-8
 // ----------------------------------------------------------------------------
 /* Copyright (c) 2011, Roboterclub Aachen e.V.
@@ -50,7 +49,9 @@
 	
 	GPIO__OUTPUT(TxdB6, B, 6);
 	GPIO__INPUT(RxdB7, B, 7);
-	
+}
+namespace
+{
 	static const uint32_t apbClk = STM32_APB2_FREQUENCY;	// APB2
 }
 
@@ -169,160 +170,3 @@
 	return n;
 }
 
-=======
-// coding: utf-8
-// ----------------------------------------------------------------------------
-/* Copyright (c) 2011, Roboterclub Aachen e.V.
- * All rights reserved.
- *
- * Redistribution and use in source and binary forms, with or without
- * modification, are permitted provided that the following conditions are met:
- * 
- *     * Redistributions of source code must retain the above copyright
- *       notice, this list of conditions and the following disclaimer.
- *     * Redistributions in binary form must reproduce the above copyright
- *       notice, this list of conditions and the following disclaimer in the
- *       documentation and/or other materials provided with the distribution.
- *     * Neither the name of the Roboterclub Aachen e.V. nor the
- *       names of its contributors may be used to endorse or promote products
- *       derived from this software without specific prior written permission.
- *
- * THIS SOFTWARE IS PROVIDED BY ROBOTERCLUB AACHEN E.V. ''AS IS'' AND ANY
- * EXPRESS OR IMPLIED WARRANTIES, INCLUDING, BUT NOT LIMITED TO, THE IMPLIED
- * WARRANTIES OF MERCHANTABILITY AND FITNESS FOR A PARTICULAR PURPOSE ARE
- * DISCLAIMED. IN NO EVENT SHALL ROBOTERCLUB AACHEN E.V. BE LIABLE FOR ANY
- * DIRECT, INDIRECT, INCIDENTAL, SPECIAL, EXEMPLARY, OR CONSEQUENTIAL DAMAGES
- * (INCLUDING, BUT NOT LIMITED TO, PROCUREMENT OF SUBSTITUTE GOODS OR SERVICES;
- * LOSS OF USE, DATA, OR PROFITS; OR BUSINESS INTERRUPTION) HOWEVER CAUSED AND
- * ON ANY THEORY OF LIABILITY, WHETHER IN CONTRACT, STRICT LIABILITY, OR TORT
- * (INCLUDING NEGLIGENCE OR OTHERWISE) ARISING IN ANY WAY OUT OF THE USE OF
- * THIS SOFTWARE, EVEN IF ADVISED OF THE POSSIBILITY OF SUCH DAMAGE.
- */
-// ----------------------------------------------------------------------------
-/*
- * WARNING: This file is generated automatically, do not edit!
- * Please modify the corresponding *.in file instead and rebuild this file. 
- */
-// ----------------------------------------------------------------------------
-
-#include "../gpio.hpp"
-#include "../device.h"
-
-#include "usart_1.hpp"
-
-#include <xpcc_config.hpp>
-
-
-
-namespace
-{
-	GPIO__OUTPUT(TxdA9, A, 9);
-	GPIO__INPUT(RxdA10, A, 10);
-	
-	GPIO__OUTPUT(TxdB6, B, 6);
-	GPIO__INPUT(RxdB7, B, 7);
-}
-namespace
-{
-	static const uint32_t apbClk = STM32_APB2_FREQUENCY;	// APB2
-}
-
-// ----------------------------------------------------------------------------
-void
-xpcc::stm32::Usart1::configurePins(Mapping mapping)
-{
-	// Enable clock
-	RCC->APB2ENR |= RCC_APB2ENR_USART1EN;
-	
-	// Initialize IO pins
-#if defined(STM32F2XX) || defined(STM32F4XX)
-	if (mapping == REMAP_PA9_PA10) {
-		TxdA9::setAlternateFunction(AF_USART1, xpcc::stm32::PUSH_PULL);
-		RxdA10::setAlternateFunction(AF_USART1);
-	}
-	else {
-		TxdB6::setAlternateFunction(AF_USART1, xpcc::stm32::PUSH_PULL);
-		RxdB7::setAlternateFunction(AF_USART1);
-	}
-#else
-	AFIO->MAPR = (AFIO->MAPR & ~AFIO_MAPR_USART1_REMAP) | mapping;
-	if (mapping == REMAP_PA9_PA10) {
-		TxdA9::setAlternateFunction(xpcc::stm32::PUSH_PULL);
-		RxdA10::setInput();
-	}
-	else {
-		TxdB6::setAlternateFunction(xpcc::stm32::PUSH_PULL);
-		RxdB7::setInput();
-	}
-#endif
-}
-
-// ----------------------------------------------------------------------------
-void
-xpcc::stm32::Usart1::setBaudrate(uint32_t baudrate)
-{
-	// Enable clock
-	RCC->APB2ENR |= RCC_APB2ENR_USART1EN;
-	
-	USART1->CR1 = 0;
-	
-	// Set baudrate
-	USART1->BRR = calculateBaudrateSettings(apbClk, baudrate);
-	
-	// Transmitter & Receiver-Enable, 8 Data Bits, 1 Stop Bit
-	USART1->CR1 |= USART_CR1_TE | USART_CR1_RE;
-	USART1->CR2 = 0;
-	USART1->CR3 = 0;
-	
-	USART1->CR1 |= USART_CR1_UE;		// Uart Enable
-}
-
-// ----------------------------------------------------------------------------
-void
-xpcc::stm32::Usart1::write(uint8_t data)
-{
-	while (!(USART1->SR & USART_SR_TXE)) {
-		// wait until the data register becomes empty
-	}
-	
-	USART1->DR = data;
-}
-
-// ----------------------------------------------------------------------------
-void
-xpcc::stm32::Usart1::write(const uint8_t *s, uint8_t n)
-{
-	while (n-- != 0) {
-		write(*s++);
-	}
-}
-
-// ----------------------------------------------------------------------------
-bool
-xpcc::stm32::Usart1::read(uint8_t& c)
-{
-	if (USART1->SR & USART_SR_RXNE)
-	{
-		c = USART1->DR;
-		return true;
-	}
-	
-	return false;
-}
-
-// ----------------------------------------------------------------------------
-uint8_t
-xpcc::stm32::Usart1::read(uint8_t *buffer, uint8_t n)
-{
-	for (uint8_t i = 0; i < n; ++i)
-	{
-		if (read(*buffer++)) {
-			return i;
-		}
-	}
-	
-	return n;
-}
-
-
->>>>>>> 769858de
