// coding: utf-8
/* Copyright (c) 2013, Roboterclub Aachen e.V.
 * All Rights Reserved.
 *
 * The file is part of the xpcc library and is released under the 3-clause BSD
 * license. See the file `LICENSE` for the full license governing this code.
 */
// ----------------------------------------------------------------------------
%% if id in [1, 2, 3, 6]
%%	set uart = "Usart"
%% elif id in [4, 5]
%%	set uart = "Uart"
%% endif
%% set hal = uart ~ "Hal" ~ id

#ifndef XPCC_STM32_{{ uart | upper }}_{{ id }}_HPP
#define XPCC_STM32_{{ uart | upper }}_{{ id }}_HPP

#include <xpcc/architecture/interface/uart.hpp>
#include "../../../type_ids.hpp"
#include "uart_base.hpp"
#include "uart_baudrate.hpp"
#include "{{ uart | lower }}_hal_{{ id }}.hpp"

namespace xpcc
{

namespace stm32
{

/**
 * Universal asynchronous receiver transmitter ({{ uart | upper ~ id }})
 *
 * @author		Kevin Laeufer
 * @author		Niklas Hauser
 * @ingroup		{{target.string}}_uart
 */
class {{ uart ~ id }} : public UartBase, public ::xpcc::Uart
{
public:
	/// TypeId used to connect GPIO pins to this peripheral's rx.
	static const TypeId::Uart{{ id }}Rx Rx;
	/// TypeId used to connect GPIO pins to this peripheral's tx.
	static const TypeId::Uart{{ id }}Tx Tx;

%% if parameters.buffered
private:
	/// Second stage initialize for buffered uart
	// that need to be implemented in the .cpp
	static void
	initializeBuffered(uint32_t interruptPriority);
%% endif

public:
template< 	class SystemClock, uint32_t baudrate,
		uint16_t tolerance = xpcc::Tolerance::OnePercent >
	static void ALWAYS_INLINE
%% if parameters.buffered
	initialize(uint32_t interruptPriority, Parity parity = Parity::Disabled)
%% else
	initialize(Parity parity = Parity::Disabled)
%% endif
	{
%% if target is not stm32f1
		constexpr UartBase::OversamplingMode oversample =
<<<<<<< HEAD
				UartBaudrate::getOversamplingMode(clockSource::{{ uart ~ id }}, baudrate);
%% endif

		{{ hal }}::initializeWithBrr(
				UartBaudrate::getBrr<clockSource::{{ uart ~ id }}, baudrate, tolerance>(),
%% if target is stm32f1
				parity);
%% else
=======
				UartBaudrate::getOversamplingMode(SystemClock::{{ uart ~ id }}, baudrate);

		{{ hal }}::initializeWithBrr(
				UartBaudrate::getBrr<SystemClock::{{ uart ~ id }}, baudrate, tolerance>(),
>>>>>>> c6722726
				parity,
				oversample);
%% endif
%% if parameters.buffered
		initializeBuffered(interruptPriority);
%% endif
		{{ hal }}::setTransmitterEnable(true);
		{{ hal }}::setReceiverEnable(true);
	}

	static void
	writeBlocking(uint8_t data);

	static void
	writeBlocking(const uint8_t *data, std::size_t length);

	static void
	flushWriteBuffer();

	static bool
	write(uint8_t data);

	static std::size_t
	write(const uint8_t *data, std::size_t length);

	static bool
	isWriteFinished();

	static std::size_t
	discardTransmitBuffer();

	static bool
	read(uint8_t &data);

	static std::size_t
	read(uint8_t *buffer, std::size_t length);

	static std::size_t
	discardReceiveBuffer();
};

}	// namespace stm32

}	// namespace xpcc

#endif // XPCC_STM32_{{ uart | upper }}_{{ id }}_HPP<|MERGE_RESOLUTION|>--- conflicted
+++ resolved
@@ -63,7 +63,6 @@
 	{
 %% if target is not stm32f1
 		constexpr UartBase::OversamplingMode oversample =
-<<<<<<< HEAD
 				UartBaudrate::getOversamplingMode(clockSource::{{ uart ~ id }}, baudrate);
 %% endif
 
@@ -72,12 +71,6 @@
 %% if target is stm32f1
 				parity);
 %% else
-=======
-				UartBaudrate::getOversamplingMode(SystemClock::{{ uart ~ id }}, baudrate);
-
-		{{ hal }}::initializeWithBrr(
-				UartBaudrate::getBrr<SystemClock::{{ uart ~ id }}, baudrate, tolerance>(),
->>>>>>> c6722726
 				parity,
 				oversample);
 %% endif
