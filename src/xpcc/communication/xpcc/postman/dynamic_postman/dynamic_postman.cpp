// coding: utf-8
<<<<<<< HEAD
// ----------------------------------------------------------------------------
/* Copyright (c) 2009, Roboterclub Aachen e.V.
 * All rights reserved.
 *
 * Redistribution and use in source and binary forms, with or without
 * modification, are permitted provided that the following conditions are met:
 *
 *     * Redistributions of source code must retain the above copyright
 *       notice, this list of conditions and the following disclaimer.
 *     * Redistributions in binary form must reproduce the above copyright
 *       notice, this list of conditions and the following disclaimer in the
 *       documentation and/or other materials provided with the distribution.
 *     * Neither the name of the Roboterclub Aachen e.V. nor the
 *       names of its contributors may be used to endorse or promote products
 *       derived from this software without specific prior written permission.
=======
/* Copyright (c) 2015, Roboterclub Aachen e.V.
 * All Rights Reserved.
>>>>>>> ff3d66b5
 *
 * The file is part of the xpcc library and is released under the 3-clause BSD
 * license. See the file `LICENSE` for the full license governing this code.
 */
// ----------------------------------------------------------------------------

#include "../dynamic_postman.hpp"

// ----------------------------------------------------------------------------
<<<<<<< HEAD
xpcc::DynamicPostman::DynamicPostman() :
	eventMap(0),
	requestMap(0)
{
}

// ----------------------------------------------------------------------------
xpcc::DynamicPostman::DynamicPostman(const EventMap* eventMap, const RequestMap* requestMap) :
	eventMap(eventMap),
	requestMap(requestMap)
=======
xpcc::DynamicPostman::DynamicPostman()
>>>>>>> ff3d66b5
{
}

// ----------------------------------------------------------------------------
xpcc::DynamicPostman::DeliverInfo
xpcc::DynamicPostman::deliverPacket(const Header &header, const SmartPointer& payload)
{
	if (header.destination == 0)
	{
		// EVENT
		EventMap::const_iterator lowerBound(this->eventMap.lower_bound(header.packetIdentifier));
		EventMap::const_iterator upperBound(this->eventMap.upper_bound(header.packetIdentifier));
		if (lowerBound != upperBound) {
			do {
				lowerBound->second(header, payload);
				lowerBound++;
			}
			while (lowerBound != upperBound);
			return OK;
		}
		return NO_EVENT;
	}
	else
	{
		// REQUEST
		ActionMap::const_iterator iterDestination(this->actionMap.find(header.destination));
		if (iterDestination != this->actionMap.end())
		{
<<<<<<< HEAD
			// REQUEST
			RequestMap::const_iterator iterDestination(this->requestMap->find(header.destination));
			if (iterDestination != this->requestMap->end())
=======
			CallbackMap::const_iterator iterCallback(iterDestination->second.find(header.packetIdentifier));
			if (iterCallback != iterDestination->second.end())
>>>>>>> ff3d66b5
			{
				xpcc::ResponseHandle response(header);
				iterCallback->second(response, payload);
				return OK;
			}
			else {
				return NO_ACTION;
			}
		}
		else {
			return NO_COMPONENT;
		}
	}
}

// ----------------------------------------------------------------------------
bool
xpcc::DynamicPostman::isComponentAvaliable(uint8_t component) const
{
<<<<<<< HEAD
	if (this->requestMap != 0) {
		return (this->requestMap->find(component) != this->requestMap->end());
=======
	return (this->actionMap.find(component) != this->actionMap.end());
}

// ----------------------------------------------------------------------------
xpcc::DynamicPostman::EventListener::EventListener() :
		hasPayload(-1)
{
}

xpcc::DynamicPostman::EventListener::EventListener(EventCallback call) :
		call(call), hasPayload(1)
{
}

xpcc::DynamicPostman::EventListener::EventListener(EventCallbackSimple call) :
		callSimple(call), hasPayload(0)
{
}

void
xpcc::DynamicPostman::EventListener::operator()(
		const Header& header,
		const SmartPointer& payload) const
{
	if (hasPayload > 0) {
		call(header, payload.getPointer());
	} else if (hasPayload == 0) {
		callSimple(header);
>>>>>>> ff3d66b5
	}
}

// ----------------------------------------------------------------------------
xpcc::DynamicPostman::ActionHandler::ActionHandler() :
		hasPayload(-1)
{
}

xpcc::DynamicPostman::ActionHandler::ActionHandler(ActionCallback call) :
		call(call), hasPayload(1)
{
}

xpcc::DynamicPostman::ActionHandler::ActionHandler(ActionCallbackSimple call) :
		callSimple(call), hasPayload(0)
{
}

void
xpcc::DynamicPostman::ActionHandler::operator()(
		const ResponseHandle& response,
		const SmartPointer& payload) const
{
	if (hasPayload > 0) {
		call(response, payload.getPointer());
	} else if (hasPayload == 0) {
		callSimple(response);
	}
}

void
xpcc::DynamicPostman::update()
{
	// tumbleweed
}
<|MERGE_RESOLUTION|>--- conflicted
+++ resolved
@@ -1,168 +1,120 @@
-// coding: utf-8
-<<<<<<< HEAD
-// ----------------------------------------------------------------------------
-/* Copyright (c) 2009, Roboterclub Aachen e.V.
- * All rights reserved.
- *
- * Redistribution and use in source and binary forms, with or without
- * modification, are permitted provided that the following conditions are met:
- *
- *     * Redistributions of source code must retain the above copyright
- *       notice, this list of conditions and the following disclaimer.
- *     * Redistributions in binary form must reproduce the above copyright
- *       notice, this list of conditions and the following disclaimer in the
- *       documentation and/or other materials provided with the distribution.
- *     * Neither the name of the Roboterclub Aachen e.V. nor the
- *       names of its contributors may be used to endorse or promote products
- *       derived from this software without specific prior written permission.
-=======
-/* Copyright (c) 2015, Roboterclub Aachen e.V.
- * All Rights Reserved.
->>>>>>> ff3d66b5
- *
- * The file is part of the xpcc library and is released under the 3-clause BSD
- * license. See the file `LICENSE` for the full license governing this code.
- */
-// ----------------------------------------------------------------------------
-
-#include "../dynamic_postman.hpp"
-
-// ----------------------------------------------------------------------------
-<<<<<<< HEAD
-xpcc::DynamicPostman::DynamicPostman() :
-	eventMap(0),
-	requestMap(0)
-{
-}
-
-// ----------------------------------------------------------------------------
-xpcc::DynamicPostman::DynamicPostman(const EventMap* eventMap, const RequestMap* requestMap) :
-	eventMap(eventMap),
-	requestMap(requestMap)
-=======
-xpcc::DynamicPostman::DynamicPostman()
->>>>>>> ff3d66b5
-{
-}
-
-// ----------------------------------------------------------------------------
-xpcc::DynamicPostman::DeliverInfo
-xpcc::DynamicPostman::deliverPacket(const Header &header, const SmartPointer& payload)
-{
-	if (header.destination == 0)
-	{
-		// EVENT
-		EventMap::const_iterator lowerBound(this->eventMap.lower_bound(header.packetIdentifier));
-		EventMap::const_iterator upperBound(this->eventMap.upper_bound(header.packetIdentifier));
-		if (lowerBound != upperBound) {
-			do {
-				lowerBound->second(header, payload);
-				lowerBound++;
-			}
-			while (lowerBound != upperBound);
-			return OK;
-		}
-		return NO_EVENT;
-	}
-	else
-	{
-		// REQUEST
-		ActionMap::const_iterator iterDestination(this->actionMap.find(header.destination));
-		if (iterDestination != this->actionMap.end())
-		{
-<<<<<<< HEAD
-			// REQUEST
-			RequestMap::const_iterator iterDestination(this->requestMap->find(header.destination));
-			if (iterDestination != this->requestMap->end())
-=======
-			CallbackMap::const_iterator iterCallback(iterDestination->second.find(header.packetIdentifier));
-			if (iterCallback != iterDestination->second.end())
->>>>>>> ff3d66b5
-			{
-				xpcc::ResponseHandle response(header);
-				iterCallback->second(response, payload);
-				return OK;
-			}
-			else {
-				return NO_ACTION;
-			}
-		}
-		else {
-			return NO_COMPONENT;
-		}
-	}
-}
-
-// ----------------------------------------------------------------------------
-bool
-xpcc::DynamicPostman::isComponentAvaliable(uint8_t component) const
-{
-<<<<<<< HEAD
-	if (this->requestMap != 0) {
-		return (this->requestMap->find(component) != this->requestMap->end());
-=======
-	return (this->actionMap.find(component) != this->actionMap.end());
-}
-
-// ----------------------------------------------------------------------------
-xpcc::DynamicPostman::EventListener::EventListener() :
-		hasPayload(-1)
-{
-}
-
-xpcc::DynamicPostman::EventListener::EventListener(EventCallback call) :
-		call(call), hasPayload(1)
-{
-}
-
-xpcc::DynamicPostman::EventListener::EventListener(EventCallbackSimple call) :
-		callSimple(call), hasPayload(0)
-{
-}
-
-void
-xpcc::DynamicPostman::EventListener::operator()(
-		const Header& header,
-		const SmartPointer& payload) const
-{
-	if (hasPayload > 0) {
-		call(header, payload.getPointer());
-	} else if (hasPayload == 0) {
-		callSimple(header);
->>>>>>> ff3d66b5
-	}
-}
-
-// ----------------------------------------------------------------------------
-xpcc::DynamicPostman::ActionHandler::ActionHandler() :
-		hasPayload(-1)
-{
-}
-
-xpcc::DynamicPostman::ActionHandler::ActionHandler(ActionCallback call) :
-		call(call), hasPayload(1)
-{
-}
-
-xpcc::DynamicPostman::ActionHandler::ActionHandler(ActionCallbackSimple call) :
-		callSimple(call), hasPayload(0)
-{
-}
-
-void
-xpcc::DynamicPostman::ActionHandler::operator()(
-		const ResponseHandle& response,
-		const SmartPointer& payload) const
-{
-	if (hasPayload > 0) {
-		call(response, payload.getPointer());
-	} else if (hasPayload == 0) {
-		callSimple(response);
-	}
-}
-
-void
-xpcc::DynamicPostman::update()
-{
-	// tumbleweed
-}
+// coding: utf-8
+/* Copyright (c) 2015, Roboterclub Aachen e.V.
+ * All Rights Reserved.
+ *
+ * The file is part of the xpcc library and is released under the 3-clause BSD
+ * license. See the file `LICENSE` for the full license governing this code.
+ */
+// ----------------------------------------------------------------------------
+
+#include "../dynamic_postman.hpp"
+
+// ----------------------------------------------------------------------------
+xpcc::DynamicPostman::DynamicPostman()
+{
+}
+
+// ----------------------------------------------------------------------------
+xpcc::DynamicPostman::DeliverInfo
+xpcc::DynamicPostman::deliverPacket(const Header &header, const SmartPointer& payload)
+{
+	if (header.destination == 0)
+	{
+		// EVENT
+		EventMap::const_iterator lowerBound(this->eventMap.lower_bound(header.packetIdentifier));
+		EventMap::const_iterator upperBound(this->eventMap.upper_bound(header.packetIdentifier));
+		if (lowerBound != upperBound) {
+			do {
+				lowerBound->second(header, payload);
+				lowerBound++;
+			}
+			while (lowerBound != upperBound);
+			return OK;
+		}
+		return NO_EVENT;
+	}
+	else
+	{
+		// REQUEST
+		ActionMap::const_iterator iterDestination(this->actionMap.find(header.destination));
+		if (iterDestination != this->actionMap.end())
+		{
+			CallbackMap::const_iterator iterCallback(iterDestination->second.find(header.packetIdentifier));
+			if (iterCallback != iterDestination->second.end())
+			{
+				xpcc::ResponseHandle response(header);
+				iterCallback->second(response, payload);
+				return OK;
+			}
+			else {
+				return NO_ACTION;
+			}
+		}
+		else {
+			return NO_COMPONENT;
+		}
+	}
+}
+
+// ----------------------------------------------------------------------------
+bool
+xpcc::DynamicPostman::isComponentAvaliable(uint8_t component) const
+{
+	return (this->actionMap.find(component) != this->actionMap.end());
+}
+
+// ----------------------------------------------------------------------------
+xpcc::DynamicPostman::EventListener::EventListener() :
+		hasPayload(-1)
+{
+}
+
+xpcc::DynamicPostman::EventListener::EventListener(EventCallback call) :
+		call(call), hasPayload(1)
+{
+}
+
+xpcc::DynamicPostman::EventListener::EventListener(EventCallbackSimple call) :
+		callSimple(call), hasPayload(0)
+{
+}
+
+void
+xpcc::DynamicPostman::EventListener::operator()(
+		const Header& header,
+		const SmartPointer& payload) const
+{
+	if (hasPayload > 0) {
+		call(header, payload.getPointer());
+	} else if (hasPayload == 0) {
+		callSimple(header);
+	}
+}
+
+// ----------------------------------------------------------------------------
+xpcc::DynamicPostman::ActionHandler::ActionHandler() :
+		hasPayload(-1)
+{
+}
+
+xpcc::DynamicPostman::ActionHandler::ActionHandler(ActionCallback call) :
+		call(call), hasPayload(1)
+{
+}
+
+xpcc::DynamicPostman::ActionHandler::ActionHandler(ActionCallbackSimple call) :
+		callSimple(call), hasPayload(0)
+{
+}
+
+void
+xpcc::DynamicPostman::ActionHandler::operator()(
+		const ResponseHandle& response,
+		const SmartPointer& payload) const
+{
+	if (hasPayload > 0) {
+		call(response, payload.getPointer());
+	} else if (hasPayload == 0) {
+		callSimple(response);
+	}
+}